--- conflicted
+++ resolved
@@ -90,15 +90,11 @@
         source ${{github.workspace}}/.bashrc
         cd ${{github.workspace}}/ros2
         echo "================= ROSDEP UPDATE ====================="
-<<<<<<< HEAD
         # temp fix for rolling sources.. TODO: track when we can remove the two commands below
         # see https://discourse.ros.org/t/psa-rolling-ci-or-docker-build-fix-from-rosdep-errors-in-24-04-transition/36902
         sudo sed -i "s|ros\/rosdistro\/master|ros\/rosdistro\/rolling\/2024-02-28|" /etc/ros/rosdep/sources.list.d/20-default.list
         export ROSDISTRO_INDEX_URL=https://raw.githubusercontent.com/ros/rosdistro/rolling/2024-02-28/index-v4.yaml
-        rosdep update --rosdistro ${{ matrix.ros_distro }}
-=======
         rosdep update --rosdistro ${{ matrix.ros_distro }} --include-eol-distros
->>>>>>> eb0b6ac0
         echo "================= ROSDEP INSTALL ===================="
         rosdep install -i --reinstall --from-path src --rosdistro ${{ matrix.ros_distro }} --skip-keys=librealsense2 -y
         echo "================== COLCON BUILD ======================"

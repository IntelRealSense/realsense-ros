--- conflicted
+++ resolved
@@ -40,22 +40,6 @@
                            {'name': 'enable_infra',                 'default': 'false', 'description': 'enable infra0 stream'},
                            {'name': 'enable_infra1',                'default': 'false', 'description': 'enable infra1 stream'},
                            {'name': 'enable_infra2',                'default': 'false', 'description': 'enable infra2 stream'},
-<<<<<<< HEAD
-                           {'name': 'gyro_fps',                     'default': '0', 'description': "''"},
-                           {'name': 'accel_fps',                    'default': '0', 'description': "''"},
-                           {'name': 'enable_gyro',                  'default': 'false', 'description': "'enable gyro stream'"},
-                           {'name': 'enable_accel',                 'default': 'false', 'description': "'enable accel stream'"},
-                           {'name': 'pointcloud.enable',            'default': 'false', 'description': ''},
-                           {'name': 'pointcloud.stream_filter',     'default': '2', 'description': 'texture stream for pointcloud'},
-                           {'name': 'pointcloud.stream_index_filter','default': '0', 'description': 'texture stream index for pointcloud'},
-                           {'name': 'pointcloud.ordered_pc',        'default': 'false', 'description': ''},
-                           {'name': 'enable_sync',                  'default': 'false', 'description': "'enable sync mode'"},
-                           {'name': 'enable_rgbd',                  'default': 'false', 'description': "'enable rgbd topic'"},
-                           {'name': 'align_depth.enable',           'default': 'false', 'description': "'enable align depth filter'"},
-                           {'name': 'colorizer.enable',             'default': 'false', 'description': "''"},
-=======
-                           {'name': 'enable_fisheye1',              'default': 'true', 'description': 'enable fisheye1 stream'},
-                           {'name': 'enable_fisheye2',              'default': 'true', 'description': 'enable fisheye2 stream'},
                            {'name': 'depth_module.profile',         'default': '0,0,0', 'description': 'depth module profile'},
                            {'name': 'depth_module.depth_format',    'default': 'Z16', 'description': 'depth stream format'},
                            {'name': 'depth_module.infra_format',    'default': 'RGB8', 'description': 'infra0 stream format'},
@@ -69,7 +53,6 @@
                            {'name': 'depth_module.gain.1',          'default': '16', 'description': 'Depth module first gain value. Used for hdr_merge filter'},
                            {'name': 'depth_module.exposure.2',      'default': '1', 'description': 'Depth module second exposure value. Used for hdr_merge filter'},
                            {'name': 'depth_module.gain.2',          'default': '16', 'description': 'Depth module second gain value. Used for hdr_merge filter'},
-                           {'name': 'enable_confidence',            'default': 'true', 'description': 'enable confidence'},
                            {'name': 'enable_sync',                  'default': 'false', 'description': "'enable sync mode'"},
                            {'name': 'enable_rgbd',                  'default': 'false', 'description': "'enable rgbd topic'"},
                            {'name': 'enable_gyro',                  'default': 'false', 'description': "'enable gyro stream'"},
@@ -77,9 +60,6 @@
                            {'name': 'gyro_fps',                     'default': '0', 'description': "''"},
                            {'name': 'accel_fps',                    'default': '0', 'description': "''"},
                            {'name': 'unite_imu_method',             'default': "0", 'description': '[0-None, 1-copy, 2-linear_interpolation]'},
-                           {'name': 'enable_pose',                  'default': 'true', 'description': "'enable pose stream'"},
-                           {'name': 'pose_fps',                     'default': '200', 'description': "''"},
->>>>>>> fd9a6868
                            {'name': 'clip_distance',                'default': '-2.', 'description': "''"},
                            {'name': 'angular_velocity_cov',         'default': '0.01', 'description': "''"},
                            {'name': 'linear_accel_cov',             'default': '0.01', 'description': "''"},
@@ -116,54 +96,18 @@
 def launch_setup(context, params, param_name_suffix=''):
     _config_file = LaunchConfiguration('config_file' + param_name_suffix).perform(context)
     params_from_file = {} if _config_file == "''" else yaml_to_dict(_config_file)
-    # Realsense
-<<<<<<< HEAD
     return [
         launch_ros.actions.Node(
             package='realsense2_camera',
             namespace=LaunchConfiguration('camera_namespace' + param_name_suffix),
             name=LaunchConfiguration('camera_name' + param_name_suffix),
             executable='realsense2_camera_node',
-            parameters=[params
-                        , params_from_file
-                        ],
-            output='screen',
+            parameters=[params, params_from_file],
+            output=LaunchConfiguration('output' + param_name_suffix),
             arguments=['--ros-args', '--log-level', LaunchConfiguration('log_level' + param_name_suffix)],
             emulate_tty=True,
             )
     ]
-=======
-    if (os.getenv('ROS_DISTRO') == "dashing") or (os.getenv('ROS_DISTRO') == "eloquent"):
-        return [
-            launch_ros.actions.Node(
-                package='realsense2_camera',
-                node_namespace=LaunchConfiguration('camera_namespace' + param_name_suffix),
-                node_name=LaunchConfiguration('camera_name' + param_name_suffix),
-                node_executable='realsense2_camera_node',
-                prefix=['stdbuf -o L'],
-                parameters=[params
-                            , params_from_file
-                            ],
-                output=LaunchConfiguration('output' + param_name_suffix),
-                arguments=['--ros-args', '--log-level', LaunchConfiguration('log_level' + param_name_suffix)],
-                )
-            ]
-    else:
-        return [
-            launch_ros.actions.Node(
-                package='realsense2_camera',
-                namespace=LaunchConfiguration('camera_namespace' + param_name_suffix),
-                name=LaunchConfiguration('camera_name' + param_name_suffix),
-                executable='realsense2_camera_node',
-                parameters=[params
-                            , params_from_file
-                            ],
-                output=LaunchConfiguration('output' + param_name_suffix),
-                arguments=['--ros-args', '--log-level', LaunchConfiguration('log_level' + param_name_suffix)],
-                emulate_tty=True,
-                )
-        ]
->>>>>>> fd9a6868
 
 def generate_launch_description():
     return LaunchDescription(declare_configurable_parameters(configurable_parameters) + [

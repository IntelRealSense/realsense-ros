--- conflicted
+++ resolved
@@ -49,15 +49,11 @@
                            {'name': 'gyro_fps',                     'default': '0', 'description': "''"},                           
                            {'name': 'accel_fps',                    'default': '0', 'description': "''"},                           
                            {'name': 'enable_gyro',                  'default': 'false', 'description': "'enable gyro stream'"},                           
-<<<<<<< HEAD
                            {'name': 'enable_accel',                 'default': 'false', 'description': "'enable accel stream'"},
                            {'name': 'enable_safety',                'default': 'false', 'description': "'enable safety stream'"},                                                      
                            {'name': 'enable_labeled_point_cloud',   'default': 'false', 'description': "'enable labeled point cloud stream'"},
                            {'name': 'enable_occupancy',             'default': 'false', 'description': "'enable occupancy stream'"},
                            {'name': 'depth_mapping_camera.profile', 'default': '0,0,0', 'description': "'depth mapping camera profile'"},
-=======
-                           {'name': 'enable_accel',                 'default': 'false', 'description': "'enable accel stream'"},                           
->>>>>>> cddce692
                            {'name': 'enable_pose',                  'default': 'true', 'description': "'enable pose stream'"},                           
                            {'name': 'pose_fps',                     'default': '200', 'description': "''"},                           
                            {'name': 'pointcloud.enable',            'default': 'false', 'description': ''},

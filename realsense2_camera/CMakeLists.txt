--- conflicted
+++ resolved
@@ -110,30 +110,10 @@
 set(node_plugins "")
 
 add_library(${PROJECT_NAME} SHARED
-<<<<<<< HEAD
-    include/constants.h
-    include/realsense_node_factory.h
-    include/base_realsense_node.h
-    include/ros_sensor.h
-    include/ros_utils.h
-#    include/t265_realsense_node.h
-    src/realsense_node_factory.cpp
-    src/base_realsense_node.cpp
-    src/parameters.cpp
-    src/rs_node_setup.cpp
-    src/ros_sensor.cpp
-    src/ros_video_sensor.cpp
-    src/ros_imu_sensor.cpp
-    src/ros_utils.cpp
-#    src/t265_realsense_node.cpp
-    )
-
-=======
     src/realsense_node_factory.cpp
     src/base_realsense_node.cpp
     src/t265_realsense_node.cpp
 )
->>>>>>> 0d747305
 
 target_link_libraries(${PROJECT_NAME}
     ${realsense2_LIBRARY}

--- conflicted
+++ resolved
@@ -65,17 +65,9 @@
     const uint16_t RS430i_PID       = 0x0b4b; // D430i
     const uint16_t RS405_PID        = 0x0B5B; // DS5U
     const uint16_t RS455_PID        = 0x0B5C; // D455
-<<<<<<< HEAD
-    const uint16_t RS457_PID        = 0xABCD; // D457
+    const uint16_t RS457_PID        = 0xABCD; // D457   
     const uint16_t RS_D585_PID      = 0x0B6A; // D585, D for depth
     const uint16_t RS_D585S_PID     = 0x0B6B; // D585S, S for safety
-    const uint16_t RS_L515_PID_PRE_PRQ = 0x0B3D; // 
-    const uint16_t RS_L515_PID      = 0x0B64; // 
-    const uint16_t RS_L535_PID      = 0x0b68;
-    
-=======
-    const uint16_t RS457_PID        = 0xABCD; // D457   
->>>>>>> 9dae8bde
 
     const bool ALLOW_NO_TEXTURE_POINTS = false;
     const bool ORDERED_PC     = false;

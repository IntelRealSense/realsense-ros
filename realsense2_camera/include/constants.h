--- conflicted
+++ resolved
@@ -68,11 +68,7 @@
     const uint16_t RS416_RGB_PID    = 0x0B52; // F416 RGB
     const uint16_t RS405_PID        = 0x0B5B; // DS5U
     const uint16_t RS455_PID        = 0x0B5C; // D455
-<<<<<<< HEAD
-=======
     const uint16_t RS457_PID        = 0xABCD; // D457
-    const uint16_t RS_T265_PID      = 0x0b37; // 
->>>>>>> 6dcdc1fc
     const uint16_t RS_L515_PID_PRE_PRQ = 0x0B3D; // 
     const uint16_t RS_L515_PID      = 0x0B64; // 
     const uint16_t RS_L535_PID      = 0x0b68;

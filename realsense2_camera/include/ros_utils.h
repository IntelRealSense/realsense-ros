// Copyright 2023 Intel Corporation. All Rights Reserved.
//
// Licensed under the Apache License, Version 2.0 (the "License");
// you may not use this file except in compliance with the License.
// You may obtain a copy of the License at
//
//     http://www.apache.org/licenses/LICENSE-2.0
//
// Unless required by applicable law or agreed to in writing, software
// distributed under the License is distributed on an "AS IS" BASIS,
// WITHOUT WARRANTIES OR CONDITIONS OF ANY KIND, either express or implied.
// See the License for the specific language governing permissions and
// limitations under the License.

#pragma once


#include <iostream>
#include <vector>
#include <rclcpp/rclcpp.hpp>
#include <librealsense2/rs.hpp>
#include <librealsense2/rsutil.h>


namespace realsense2_camera
{
    typedef std::pair<rs2_stream, int> stream_index_pair;

    const stream_index_pair COLOR{RS2_STREAM_COLOR, 0};
    const stream_index_pair DEPTH{RS2_STREAM_DEPTH, 0};
    const stream_index_pair INFRA0{RS2_STREAM_INFRARED, 0};
    const stream_index_pair INFRA1{RS2_STREAM_INFRARED, 1};
    const stream_index_pair INFRA2{RS2_STREAM_INFRARED, 2};
    const stream_index_pair GYRO{RS2_STREAM_GYRO, 0};
    const stream_index_pair ACCEL{RS2_STREAM_ACCEL, 0};
<<<<<<< HEAD
    const stream_index_pair POSE{RS2_STREAM_POSE, 0};
    const stream_index_pair SAFETY{RS2_STREAM_SAFETY, 0};
    const stream_index_pair LABELED_POINT_CLOUD{RS2_STREAM_LABELED_POINT_CLOUD, 0};
    const stream_index_pair OCCUPANCY{RS2_STREAM_OCCUPANCY, 0};
=======
>>>>>>> 9d0a77ce

    bool isValidCharInName(char c);

    std::string rs2_to_ros(std::string rs2_name);
    std::string ros_stream_to_string(rs2_stream stream);
    std::string create_graph_resource_name(const std::string &original_name);
    const rmw_qos_profile_t qos_string_to_qos(std::string str);
    const std::string list_available_qos_strings();
    rs2_format string_to_rs2_format(std::string str);

}
<|MERGE_RESOLUTION|>--- conflicted
+++ resolved
@@ -33,13 +33,9 @@
     const stream_index_pair INFRA2{RS2_STREAM_INFRARED, 2};
     const stream_index_pair GYRO{RS2_STREAM_GYRO, 0};
     const stream_index_pair ACCEL{RS2_STREAM_ACCEL, 0};
-<<<<<<< HEAD
-    const stream_index_pair POSE{RS2_STREAM_POSE, 0};
     const stream_index_pair SAFETY{RS2_STREAM_SAFETY, 0};
     const stream_index_pair LABELED_POINT_CLOUD{RS2_STREAM_LABELED_POINT_CLOUD, 0};
     const stream_index_pair OCCUPANCY{RS2_STREAM_OCCUPANCY, 0};
-=======
->>>>>>> 9d0a77ce
 
     bool isValidCharInName(char c);
 

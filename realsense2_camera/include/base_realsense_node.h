--- conflicted
+++ resolved
@@ -203,13 +203,9 @@
         void enable_devices();
         void setupFilters();
         void setupStreams();
-<<<<<<< HEAD
-        void clip_depth(rs2::depth_frame& depth_frame, float depth_scale, float clipping_dist);
-=======
         void setBaseTime(double frame_time, bool warn_no_metadata);
         void fix_depth_scale(rs2::depth_frame depth_frame);
         void clip_depth(rs2::depth_frame depth_frame, float clipping_dist);
->>>>>>> eea5b159
         void updateStreamCalibData(const rs2::video_stream_profile& video_profile);
         void publishStaticTransforms();
         void publishPointCloud(rs2::points f, const ros::Time& t, const rs2::frameset& frameset);
@@ -277,11 +273,6 @@
         std::map<stream_index_pair, std::vector<rs2::stream_profile>> _enabled_profiles;
 
         ros::Publisher _pointcloud_publisher;
-<<<<<<< HEAD
-        bool _align_depth;
-=======
-        ros::Time _ros_time_base;
->>>>>>> eea5b159
         bool _sync_frames;
         bool _pointcloud;
         bool _publish_odom_tf;

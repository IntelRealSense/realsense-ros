// Copyright 2023 Intel Corporation. All Rights Reserved.
//
// Licensed under the Apache License, Version 2.0 (the "License");
// you may not use this file except in compliance with the License.
// You may obtain a copy of the License at
//
//     http://www.apache.org/licenses/LICENSE-2.0
//
// Unless required by applicable law or agreed to in writing, software
// distributed under the License is distributed on an "AS IS" BASIS,
// WITHOUT WARRANTIES OR CONDITIONS OF ANY KIND, either express or implied.
// See the License for the specific language governing permissions and
// limitations under the License.

#pragma once

#include <librealsense2/rs.hpp>
#include <librealsense2/rsutil.h>
#include "constants.h"

// cv_bridge.h last supported version is humble
#if defined(CV_BRDIGE_HAS_HPP)
#include <cv_bridge/cv_bridge.hpp>
#else
#include <cv_bridge/cv_bridge.h>
#endif

#include <diagnostic_updater/diagnostic_updater.hpp>
#include <diagnostic_updater/publisher.hpp>
#include "realsense2_camera_msgs/msg/imu_info.hpp"
#include "realsense2_camera_msgs/msg/extrinsics.hpp"
#include "realsense2_camera_msgs/msg/metadata.hpp"
#include "realsense2_camera_msgs/msg/rgbd.hpp"
#include "realsense2_camera_msgs/srv/device_info.hpp"
#include <librealsense2/hpp/rs_processing.hpp>
#include <librealsense2/rs_advanced_mode.hpp>

#include <sensor_msgs/image_encodings.hpp>
#include <sensor_msgs/msg/camera_info.hpp>
#include <sensor_msgs/msg/image.hpp>
#include <sensor_msgs/msg/imu.hpp>
#include <geometry_msgs/msg/pose_stamped.hpp>
#include <nav_msgs/msg/odometry.hpp>

#include <tf2/LinearMath/Quaternion.h>
#include <tf2_ros/transform_broadcaster.h>
#include <tf2_ros/static_transform_broadcaster.h>
#include <eigen3/Eigen/Geometry>
#include <condition_variable>

#include <ros_sensor.h>
#include <named_filter.h>

#include <queue>
#include <mutex>
#include <atomic>
#include <thread>

using realsense2_camera_msgs::msg::Extrinsics;
using realsense2_camera_msgs::msg::IMUInfo;
using realsense2_camera_msgs::msg::RGBD;

#define FRAME_ID(sip) (static_cast<std::ostringstream&&>(std::ostringstream() << _camera_name << "_" << STREAM_NAME(sip) << "_frame")).str()
#define IMU_FRAME_ID (static_cast<std::ostringstream&&>(std::ostringstream() << _camera_name << "_imu_frame")).str()
#define IMU_OPTICAL_FRAME_ID (static_cast<std::ostringstream&&>(std::ostringstream() << _camera_name << "_imu_optical_frame")).str()
#define OPTICAL_FRAME_ID(sip) (static_cast<std::ostringstream&&>(std::ostringstream() << _camera_name << "_" << STREAM_NAME(sip) << "_optical_frame")).str()
#define ALIGNED_DEPTH_TO_FRAME_ID(sip) (static_cast<std::ostringstream&&>(std::ostringstream() << _camera_name << "_" << "aligned_depth_to_" << STREAM_NAME(sip) << "_frame")).str()

namespace realsense2_camera
{
    typedef std::pair<rs2_stream, int> stream_index_pair;

    class image_publisher; // forward declaration

    class PipelineSyncer : public rs2::asynchronous_syncer
    {
    public: 
        void operator()(rs2::frame f) const
        {
            invoke(std::move(f));
        }
    };

    class SyncedImuPublisher
    {
        public:
            SyncedImuPublisher(rclcpp::Publisher<sensor_msgs::msg::Imu>::SharedPtr imu_publisher, 
                               std::size_t waiting_list_size=1000);
            ~SyncedImuPublisher();
            void Pause();   // Pause sending messages. All messages from now on are saved in queue.
            void Resume();  // Send all pending messages and allow sending future messages.
            void Publish(sensor_msgs::msg::Imu msg);     //either send or hold message.
            size_t getNumSubscribers();
            void Enable(bool is_enabled) {_is_enabled=is_enabled;};
        
        private:
            void PublishPendingMessages();

        private:
            std::mutex                                          _mutex;
            rclcpp::Publisher<sensor_msgs::msg::Imu>::SharedPtr _publisher;
            bool                                                _pause_mode;
            std::queue<sensor_msgs::msg::Imu>                   _pending_messages;
            std::size_t                                         _waiting_list_size;
            bool                                                _is_enabled;
    };

    class BaseRealSenseNode
    {
    public:
        BaseRealSenseNode(rclcpp::Node& node,
                          rs2::device dev,
                          std::shared_ptr<Parameters> parameters,
                          bool use_intra_process = false);
        ~BaseRealSenseNode();
        void publishTopics();

    public:
        enum class imu_sync_method{NONE, COPY, LINEAR_INTERPOLATION};

    protected:
        class float3
        {
            public:
                float x, y, z;

            public:
                float3& operator*=(const float& factor)
                {
                    x*=factor;
                    y*=factor;
                    z*=factor;
                    return (*this);
                }
                float3& operator+=(const float3& other)
                {
                    x+=other.x;
                    y+=other.y;
                    z+=other.z;
                    return (*this);
                }
        };

        std::string _base_frame_id;
        bool _is_running;
        rclcpp::Node& _node;
        std::string _camera_name;
        std::vector<rs2_option> _monitor_options;
        rclcpp::Logger _logger;
        rclcpp::Service<realsense2_camera_msgs::srv::DeviceInfo>::SharedPtr _device_info_srv;
        std::shared_ptr<Parameters> _parameters;
        std::list<std::string> _parameters_names;

        void restartStaticTransformBroadcaster();
        void publishExtrinsicsTopic(const stream_index_pair& sip, const rs2_extrinsics& ex);
        void calcAndAppendTransformMsgs(const rs2::stream_profile& profile, const rs2::stream_profile& base_profile);
        void getDeviceInfo(const realsense2_camera_msgs::srv::DeviceInfo::Request::SharedPtr req,
                                 realsense2_camera_msgs::srv::DeviceInfo::Response::SharedPtr res);
        tf2::Quaternion rotationMatrixToQuaternion(const float rotation[9]) const;
        void append_static_tf_msg(const rclcpp::Time& t,
                               const float3& trans,
                               const tf2::Quaternion& q,
                               const std::string& from,
                               const std::string& to);
        void erase_static_tf_msg(const std::string& frame_id,
                                 const std::string& child_frame_id);
        void eraseTransformMsgs(const stream_index_pair& sip, const rs2::stream_profile& profile);
        void setup();

    private:
        class CimuData
        {
            public:
                CimuData() : m_time_ns(-1) {};
                CimuData(const stream_index_pair type, Eigen::Vector3d data, double time):
                    m_type(type),
                    m_data(data),
                    m_time_ns(time){};
                bool is_set() {return m_time_ns > 0;};
            public:
                stream_index_pair m_type;
                Eigen::Vector3d m_data;
                double          m_time_ns;
        };

        void getParameters();
        void setDynamicParams();
        void clearParameters();
        void setupDevice();
        void hardwareResetRequest();
        void setupPublishers();
        void enable_devices();
        void setupFilters();
        bool setBaseTime(double frame_time, rs2_timestamp_domain time_domain);
        uint64_t millisecondsToNanoseconds(double timestamp_ms);
        rclcpp::Time frameSystemTimeSec(rs2::frame frame);
        cv::Mat& fix_depth_scale(const cv::Mat& from_image, cv::Mat& to_image);
        void clip_depth(rs2::depth_frame depth_frame, float clipping_dist);
        void updateProfilesStreamCalibData(const std::vector<rs2::stream_profile>& profiles);
        void updateExtrinsicsCalibData(const rs2::video_stream_profile& left_video_profile, const rs2::video_stream_profile& right_video_profile);
        void updateStreamCalibData(const rs2::video_stream_profile& video_profile);
        void SetBaseStream();
        void publishStaticTransforms();
        void startDynamicTf();
        void publishDynamicTransforms();
        void publishPointCloud(rs2::points f, const rclcpp::Time& t, const rs2::frameset& frameset);
        void publishLabeledPointCloud(rs2::labeled_points points, const rclcpp::Time& t);
        bool shouldPublishCameraInfo(const stream_index_pair& sip);
        Extrinsics rsExtrinsicsToMsg(const rs2_extrinsics& extrinsics) const;

        IMUInfo getImuInfo(const rs2::stream_profile& profile);
        
<<<<<<< HEAD
        sensor_msgs::msg::Image::UniquePtr getImageMsgPtr(
            cv::Mat& cv_matrix_image,
            const stream_index_pair& stream,
            unsigned int width,
            unsigned int height,
            unsigned int bpp,
            const rclcpp::Time& t);

        cv::Mat& getCVMatImage(
            rs2::frame& frame,
            std::map<stream_index_pair, cv::Mat>& images,
            unsigned int width,
            unsigned int height,
            unsigned int bpp,
            const stream_index_pair& stream);

        void publishFrame(
            rs2::frame f,
=======
        void publishFrame(rs2::frame f,
>>>>>>> de34e064
            const rclcpp::Time& t,
            const stream_index_pair& stream,
            std::map<stream_index_pair, cv::Mat>& images,
            const std::map<stream_index_pair, rclcpp::Publisher<sensor_msgs::msg::CameraInfo>::SharedPtr>& info_publishers,
            const std::map<stream_index_pair, std::shared_ptr<image_publisher>>& image_publishers,
            const bool is_publishMetadata = true);

<<<<<<< HEAD
        void publishRGBD(cv::Mat& depth_cv_matrix, cv::Mat& video_cv_matrix, const rclcpp::Time& t);

=======
>>>>>>> de34e064
        void publishMetadata(rs2::frame f, const rclcpp::Time& header_time, const std::string& frame_id);

        sensor_msgs::msg::Imu CreateUnitedMessage(const CimuData accel_data, const CimuData gyro_data);

        void FillImuData_Copy(const CimuData imu_data, std::deque<sensor_msgs::msg::Imu>& imu_msgs);
        void ImuMessage_AddDefaultValues(sensor_msgs::msg::Imu& imu_msg);
        void FillImuData_LinearInterpolation(const CimuData imu_data, std::deque<sensor_msgs::msg::Imu>& imu_msgs);
        void imu_callback(rs2::frame frame);
        void imu_callback_sync(rs2::frame frame, imu_sync_method sync_method=imu_sync_method::COPY);
        void pose_callback(rs2::frame frame);
        void multiple_message_callback(rs2::frame frame, imu_sync_method sync_method);
        void frame_callback(rs2::frame frame);
        
        void startDiagnosticsUpdater();
        void monitoringProfileChanges();
        void publish_temperature();
        void setupFiltersPublishers();
        void setAvailableSensors();
        void setCallbackFunctions();
        void updateSensors();
        void publishServices();
        void startPublishers(const std::vector<rs2::stream_profile>& profiles, const RosSensor& sensor);
        void startRGBDPublisher(rmw_qos_profile_t qos, rmw_qos_profile_t info_qos);
        void stopPublishers(const std::vector<rs2::stream_profile>& profiles);

        rs2::device _dev;
        std::map<stream_index_pair, rs2::sensor> _sensors;
        std::map<std::string, std::function<void(rs2::frame)>> _sensors_callback;

        std::string _json_file_path;
        float _depth_scale_meters;
        float _clipping_distance;

        double _linear_accel_cov;
        double _angular_velocity_cov;
        bool  _hold_back_imu_for_frames;

        std::map<stream_index_pair, rs2_intrinsics> _stream_intrinsics;
        std::map<rs2_stream, rs2_format>  _format;
        std::map<stream_index_pair, bool> _enable;
        bool _publish_tf;
        double _tf_publish_rate, _diagnostics_period;
        std::mutex _publish_tf_mutex;
        std::mutex _update_sensor_mutex;
        std::mutex _profile_changes_mutex;
        std::mutex _publish_dynamic_tf_mutex;

        std::shared_ptr<tf2_ros::StaticTransformBroadcaster> _static_tf_broadcaster;
        std::shared_ptr<tf2_ros::TransformBroadcaster> _dynamic_tf_broadcaster;
        std::vector<geometry_msgs::msg::TransformStamped> _static_tf_msgs;
        std::shared_ptr<std::thread> _tf_t;

        bool _use_intra_process;      
        std::map<stream_index_pair, std::shared_ptr<image_publisher>> _image_publishers;
        rclcpp::Publisher<sensor_msgs::msg::PointCloud2>::SharedPtr _labeled_pointcloud_publisher;
        std::map<stream_index_pair, rclcpp::Publisher<sensor_msgs::msg::Imu>::SharedPtr> _imu_publishers;
        std::shared_ptr<rclcpp::Publisher<nav_msgs::msg::Odometry>> _odom_publisher;
        std::shared_ptr<SyncedImuPublisher> _synced_imu_publisher;
        std::map<unsigned int, int> _image_formats;
        std::map<stream_index_pair, rclcpp::Publisher<sensor_msgs::msg::CameraInfo>::SharedPtr> _info_publishers;
        std::map<stream_index_pair, rclcpp::Publisher<realsense2_camera_msgs::msg::Metadata>::SharedPtr> _metadata_publishers;
        std::map<stream_index_pair, rclcpp::Publisher<IMUInfo>::SharedPtr> _imu_info_publishers;
        std::map<stream_index_pair, rclcpp::Publisher<Extrinsics>::SharedPtr> _extrinsics_publishers;
        rclcpp::Publisher<realsense2_camera_msgs::msg::RGBD>::SharedPtr _rgbd_publisher;
        std::map<stream_index_pair, cv::Mat> _images;
        std::map<unsigned int, std::string> _encoding;

        std::map<stream_index_pair, sensor_msgs::msg::CameraInfo> _camera_info;
        std::atomic_bool _is_initialized_time_base;
        double _camera_time_base;

        rclcpp::Time _ros_time_base;
        bool _sync_frames;
        bool _enable_rgbd;
        bool _is_depth_enabled;
        bool _is_color_enabled;
        bool _pointcloud;
        bool _publish_odom_tf;
        imu_sync_method _imu_sync_method;
        stream_index_pair _pointcloud_texture;
        PipelineSyncer _syncer;
        rs2::asynchronous_syncer _asyncer;
        std::shared_ptr<NamedFilter> _colorizer_filter;
        std::shared_ptr<AlignDepthFilter> _align_depth_filter;
        std::shared_ptr<PointcloudFilter> _pc_filter;
        std::vector<std::shared_ptr<NamedFilter>> _filters;
        std::vector<rs2::sensor> _dev_sensors;
        std::vector<std::unique_ptr<RosSensor>> _available_ros_sensors;

        std::map<rs2_stream, std::shared_ptr<rs2::align>> _align;

        std::map<stream_index_pair, cv::Mat> _depth_aligned_image;
        std::map<stream_index_pair, cv::Mat> _depth_scaled_image;
        std::map<stream_index_pair, rclcpp::Publisher<sensor_msgs::msg::CameraInfo>::SharedPtr> _depth_aligned_info_publisher;
        std::map<stream_index_pair, std::shared_ptr<image_publisher>> _depth_aligned_image_publishers;
        std::map<std::string, rs2::region_of_interest> _auto_exposure_roi;
        std::map<rs2_stream, bool> _is_first_frame;

        std::shared_ptr<std::thread> _monitoring_t;
        std::shared_ptr<std::thread> _monitoring_pc;   //pc = profile changes
        mutable std::condition_variable _cv_temp, _cv_mpc, _cv_tf;
        bool _is_profile_changed;
        bool _is_align_depth_changed;

        std::shared_ptr<diagnostic_updater::Updater> _diagnostics_updater;
        rs2::stream_profile _base_profile;


    };//end class
}
<|MERGE_RESOLUTION|>--- conflicted
+++ resolved
@@ -210,14 +210,14 @@
 
         IMUInfo getImuInfo(const rs2::stream_profile& profile);
         
-<<<<<<< HEAD
-        sensor_msgs::msg::Image::UniquePtr getImageMsgPtr(
-            cv::Mat& cv_matrix_image,
+        void fillMessageImage(
+            const cv::Mat& cv_matrix_image,
             const stream_index_pair& stream,
             unsigned int width,
             unsigned int height,
             unsigned int bpp,
-            const rclcpp::Time& t);
+            const rclcpp::Time& t,
+            sensor_msgs::msg::Image* img_msg_ptr);
 
         cv::Mat& getCVMatImage(
             rs2::frame& frame,
@@ -229,9 +229,6 @@
 
         void publishFrame(
             rs2::frame f,
-=======
-        void publishFrame(rs2::frame f,
->>>>>>> de34e064
             const rclcpp::Time& t,
             const stream_index_pair& stream,
             std::map<stream_index_pair, cv::Mat>& images,
@@ -239,11 +236,8 @@
             const std::map<stream_index_pair, std::shared_ptr<image_publisher>>& image_publishers,
             const bool is_publishMetadata = true);
 
-<<<<<<< HEAD
-        void publishRGBD(cv::Mat& depth_cv_matrix, cv::Mat& video_cv_matrix, const rclcpp::Time& t);
-
-=======
->>>>>>> de34e064
+        void publishRGBD(const cv::Mat& rgb_cv_matrix, const cv::Mat& depth_cv_matrix, const rclcpp::Time& t);
+
         void publishMetadata(rs2::frame f, const rclcpp::Time& header_time, const std::string& frame_id);
 
         sensor_msgs::msg::Imu CreateUnitedMessage(const CimuData accel_data, const CimuData gyro_data);
@@ -266,7 +260,7 @@
         void updateSensors();
         void publishServices();
         void startPublishers(const std::vector<rs2::stream_profile>& profiles, const RosSensor& sensor);
-        void startRGBDPublisher(rmw_qos_profile_t qos, rmw_qos_profile_t info_qos);
+        void startRGBDPublisherIfNeeded();
         void stopPublishers(const std::vector<rs2::stream_profile>& profiles);
 
         rs2::device _dev;
@@ -318,8 +312,8 @@
         rclcpp::Time _ros_time_base;
         bool _sync_frames;
         bool _enable_rgbd;
+        bool _is_color_enabled;
         bool _is_depth_enabled;
-        bool _is_color_enabled;
         bool _pointcloud;
         bool _publish_odom_tf;
         imu_sync_method _imu_sync_method;

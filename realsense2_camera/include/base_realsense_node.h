--- conflicted
+++ resolved
@@ -278,12 +278,8 @@
         std::map<stream_index_pair, rclcpp::Publisher<realsense2_camera_msgs::msg::Metadata>::SharedPtr> _metadata_publishers;
         std::map<stream_index_pair, rclcpp::Publisher<IMUInfo>::SharedPtr> _imu_info_publishers;
         std::map<stream_index_pair, rclcpp::Publisher<Extrinsics>::SharedPtr> _extrinsics_publishers;
-<<<<<<< HEAD
         rclcpp::Publisher<RGBD>::SharedPtr _rgbd_publisher;
-        std::map<stream_index_pair, cv::Mat> _image;
-=======
         std::map<stream_index_pair, cv::Mat> _images;
->>>>>>> 41485682
         std::map<unsigned int, std::string> _encoding;
 
         std::map<stream_index_pair, sensor_msgs::msg::CameraInfo> _camera_info;

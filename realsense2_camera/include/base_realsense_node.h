--- conflicted
+++ resolved
@@ -210,7 +210,6 @@
 
         IMUInfo getImuInfo(const rs2::stream_profile& profile);
         
-<<<<<<< HEAD
         void fillMessageImage(
             const cv::Mat& cv_matrix_image,
             const stream_index_pair& stream,
@@ -230,9 +229,6 @@
 
         void publishFrame(
             rs2::frame f,
-=======
-        void publishFrame(rs2::frame f,
->>>>>>> 920aa3a4
             const rclcpp::Time& t,
             const stream_index_pair& stream,
             std::map<stream_index_pair, cv::Mat>& images,
@@ -240,11 +236,8 @@
             const std::map<stream_index_pair, std::shared_ptr<image_publisher>>& image_publishers,
             const bool is_publishMetadata = true);
 
-<<<<<<< HEAD
         void publishRGBD(const cv::Mat& rgb_cv_matrix, const cv::Mat& depth_cv_matrix, const rclcpp::Time& t);
 
-=======
->>>>>>> 920aa3a4
         void publishMetadata(rs2::frame f, const rclcpp::Time& header_time, const std::string& frame_id);
 
         sensor_msgs::msg::Imu CreateUnitedMessage(const CimuData accel_data, const CimuData gyro_data);

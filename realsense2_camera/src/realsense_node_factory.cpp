// Copyright 2023 Intel Corporation. All Rights Reserved.
//
// Licensed under the Apache License, Version 2.0 (the "License");
// you may not use this file except in compliance with the License.
// You may obtain a copy of the License at
//
//     http://www.apache.org/licenses/LICENSE-2.0
//
// Unless required by applicable law or agreed to in writing, software
// distributed under the License is distributed on an "AS IS" BASIS,
// WITHOUT WARRANTIES OR CONDITIONS OF ANY KIND, either express or implied.
// See the License for the specific language governing permissions and
// limitations under the License.

#include "../include/realsense_node_factory.h"
#include "../include/base_realsense_node.h"
#include <iostream>
#include <map>
#include <mutex>
#include <condition_variable>
#include <signal.h>
#include <thread>
#ifndef _WIN32
#include <sys/time.h>
#endif
#include <regex>

using namespace realsense2_camera;

#define REALSENSE_ROS_EMBEDDED_VERSION_STR (VAR_ARG_STRING(VERSION: REALSENSE_ROS_MAJOR_VERSION.REALSENSE_ROS_MINOR_VERSION.REALSENSE_ROS_PATCH_VERSION))
constexpr auto realsense_ros_camera_version = REALSENSE_ROS_EMBEDDED_VERSION_STR;

RealSenseNodeFactory::RealSenseNodeFactory(const rclcpp::NodeOptions & node_options) :
    Node("camera", "/camera", node_options),
    _logger(this->get_logger())
{
  init();
}

RealSenseNodeFactory::RealSenseNodeFactory(const std::string & node_name, const std::string & ns,
                                           const rclcpp::NodeOptions & node_options) : 
    Node(node_name, ns, node_options),
    _logger(this->get_logger())
{
  init();
}

RealSenseNodeFactory::~RealSenseNodeFactory()
{
    _is_alive = false;
    if (_query_thread.joinable())
    {
        _query_thread.join();
    }
}

std::string RealSenseNodeFactory::parseUsbPort(std::string line)
{
    std::string port_id;
    std::regex self_regex("(?:[^ ]+/usb[0-9]+[0-9./-]*/){0,1}([0-9.-]+)(:){0,1}[^ ]*", std::regex_constants::ECMAScript);
    std::smatch base_match;
    bool found = std::regex_match(line, base_match, self_regex);
    if (found)
    {
        port_id = base_match[1].str();
        if (base_match[2].str().size() == 0)    //This is libuvc string. Remove counter is exists.
        {
            std::regex end_regex = std::regex(".+(-[0-9]+$)", std::regex_constants::ECMAScript);
            bool found_end = std::regex_match(port_id, base_match, end_regex);
            if (found_end)
            {
                port_id = port_id.substr(0, port_id.size() - base_match[1].str().size());
            }
        }
    }
    return port_id;
}

void RealSenseNodeFactory::getDevice(rs2::device_list list)
{
    if (!_device)
    {
        if (0 == list.size())
        {
            ROS_WARN("No RealSense devices were found!");
        }
        else
        {
            bool found = false;
            rs2::device dev;
            for (size_t count = 0; count < list.size(); count++)
            {
                try
                {
                    dev = list[count];
                }
                catch(const std::exception& ex)
                {
                    ROS_WARN_STREAM("Device " << count+1 << "/" << list.size() << " failed with exception: " << ex.what());
                    continue;
                }
                auto sn = dev.get_info(RS2_CAMERA_INFO_SERIAL_NUMBER);
                ROS_INFO_STREAM("Device with serial number " << sn << " was found."<<std::endl);
                std::string pn = dev.get_info(RS2_CAMERA_INFO_PHYSICAL_PORT);
                std::string name = dev.get_info(RS2_CAMERA_INFO_NAME);
                ROS_INFO_STREAM("Device with physical ID " << pn << " was found.");
                std::vector<std::string> results;
                ROS_INFO_STREAM("Device with name " << name << " was found.");
                std::string port_id = parseUsbPort(pn);
                if (port_id.empty())
                {
                    std::stringstream msg;
                    msg << "Error extracting usb port from device with physical ID: " << pn << std::endl << "Please report on github issue at https://github.com/IntelRealSense/realsense-ros";
                    if (_usb_port_id.empty())
                    {
                        ROS_WARN_STREAM(msg.str());
                    }
                    else
                    {
                        ROS_ERROR_STREAM(msg.str());
                        ROS_ERROR_STREAM("Please use serial number instead of usb port.");
                    }
                }
                else
                {
                    ROS_INFO_STREAM("Device with port number " << port_id << " was found.");                    
                }
                bool found_device_type(true);
                if (!_device_type.empty())
                {
                    std::smatch match_results;
                    std::regex device_type_regex(_device_type.c_str(), std::regex::icase);
                    found_device_type = std::regex_search(name, match_results, device_type_regex);
                }

                if ((_serial_no.empty() || sn == _serial_no) && (_usb_port_id.empty() || port_id == _usb_port_id) && found_device_type)
                {
                    _device = dev;
                    _serial_no = sn;
                    found = true;
                    break;
                }
            }
            if (!found)
            {
                std::string msg ("The requested device with ");
                bool add_and(false);
                if (!_serial_no.empty())
                {
                    msg += "serial number " + _serial_no;
                    add_and = true;
                }
                if (!_usb_port_id.empty())
                {
                    if (add_and)
                    {
                        msg += " and ";
                    }
                    msg += "usb port id " + _usb_port_id;
                    add_and = true;
                }
                if (!_device_type.empty())
                {
                    if (add_and)
                    {
                        msg += " and ";
                    }
                    msg += "device name containing " + _device_type;
                }
                msg += " is NOT found. Will Try again.";
                ROS_ERROR_STREAM(msg);
            }
            else
            {
                if (_device.supports(RS2_CAMERA_INFO_USB_TYPE_DESCRIPTOR))
                {
                    std::string usb_type = _device.get_info(RS2_CAMERA_INFO_USB_TYPE_DESCRIPTOR);
                    ROS_INFO_STREAM("Device USB type: " << usb_type);
                    if (usb_type.find("2.") != std::string::npos)
                    {
                        ROS_WARN_STREAM("Device " << _serial_no << " is connected using a " << usb_type << " port. Reduced performance is expected.");
                    }
                }
            }
        }
    }

    if (_device && _initial_reset)
    {
        _initial_reset = false;
        try
        {
            ROS_INFO("Resetting device...");
            _device.hardware_reset();
            _device = rs2::device();
            
        }
        catch(const std::exception& ex)
        {
            ROS_WARN_STREAM("An exception has been thrown: " << __FILE__ << ":" << __LINE__ << ":" << ex.what());
        }
    }
}

void RealSenseNodeFactory::changeDeviceCallback(rs2::event_information& info)
{
    if (info.was_removed(_device))
    {
        ROS_ERROR("The device has been disconnected!");
        _realSenseNode.reset(nullptr);
        _device = rs2::device();
    }
    if (!_device)
    {
        rs2::device_list new_devices = info.get_new_devices();
        if (new_devices.size() > 0)
        {
            ROS_INFO("Checking new devices...");
            getDevice(new_devices);
            if (_device)
            {
                startDevice();
            }
        }
    }
}

std::string api_version_to_string(int version)
{
    std::ostringstream ss;
    if (version / 10000 == 0)
        ss << version;
    else
        ss << (version / 10000) << "." << (version % 10000) / 100 << "." << (version % 100);
    return ss.str();
}

void RealSenseNodeFactory::init()
{
    try
    {
        _is_alive = true;
        _parameters = std::make_shared<Parameters>(*this);

        rs2_error* e = nullptr;
        std::string running_librealsense_version(api_version_to_string(rs2_get_api_version(&e)));
        ROS_INFO("RealSense ROS v%s", REALSENSE_ROS_VERSION_STR);
        ROS_INFO("Built with LibRealSense v%s", RS2_API_VERSION_STR);
        ROS_INFO_STREAM("Running with LibRealSense v" << running_librealsense_version);
        if (RS2_API_VERSION_STR != running_librealsense_version)
        {
            ROS_WARN("***************************************************");
            ROS_WARN("** running with a different librealsense version **");
            ROS_WARN("** than the one the wrapper was compiled with!   **");
            ROS_WARN("***************************************************");
        }

        auto severity = rs2_log_severity::RS2_LOG_SEVERITY_WARN;
        tryGetLogSeverity(severity);
        if (rs2_log_severity::RS2_LOG_SEVERITY_DEBUG == severity)
            console_bridge::setLogLevel(console_bridge::CONSOLE_BRIDGE_LOG_DEBUG);

        rs2::log_to_console(severity);

#ifdef BPDEBUG
        std::cout << "Attach to Process: " << getpid() << std::endl;
        std::cout << "Press <ENTER> key to continue." << std::endl;
        std::cin.get();
#endif
        _serial_no = declare_parameter("serial_no", rclcpp::ParameterValue("")).get<rclcpp::PARAMETER_STRING>();
        _usb_port_id = declare_parameter("usb_port_id", rclcpp::ParameterValue("")).get<rclcpp::PARAMETER_STRING>();
        _device_type = declare_parameter("device_type", rclcpp::ParameterValue("")).get<rclcpp::PARAMETER_STRING>();
        _wait_for_device_timeout = declare_parameter("wait_for_device_timeout", rclcpp::ParameterValue(-1.0)).get<rclcpp::PARAMETER_DOUBLE>();
        _reconnect_timeout = declare_parameter("reconnect_timeout", 6.0);

        // A ROS2 hack: until a better way is found to avoid auto convertion of strings containing only digits to integers:
        if (!_serial_no.empty() && _serial_no.front() == '_') _serial_no = _serial_no.substr(1);    // remove '_' prefix

        std::string rosbag_filename(declare_parameter("rosbag_filename", rclcpp::ParameterValue("")).get<rclcpp::PARAMETER_STRING>());
        if (!rosbag_filename.empty())
        {
            {
                ROS_INFO_STREAM("publish topics from rosbag file: " << rosbag_filename.c_str());
                rs2::context ctx;
                _device = ctx.load_device(rosbag_filename.c_str());
                _serial_no = _device.get_info(RS2_CAMERA_INFO_SERIAL_NUMBER);
            }
            if (_device)
            {
                startDevice();
            }
        }
        else
        {
            _initial_reset = declare_parameter("initial_reset", rclcpp::ParameterValue(false)).get<rclcpp::PARAMETER_BOOL>();

            _query_thread = std::thread([=]()
            {
                std::chrono::milliseconds timespan(static_cast<int>(_reconnect_timeout*1e3));
                rclcpp::Time first_try_time = this->get_clock()->now();
                while (_is_alive && !_device)
                {
                    try
                    {
                        getDevice(_ctx.query_devices());
                        if (_device)
                        {
                            std::function<void(rs2::event_information&)> change_device_callback_function = [this](rs2::event_information& info){changeDeviceCallback(info);};
                            _ctx.set_devices_changed_callback(change_device_callback_function);
                            startDevice();
                        }
                        else
                        {
                            std::chrono::milliseconds actual_timespan(timespan);
                            if (_wait_for_device_timeout > 0)
                            {
                                auto time_to_timeout(_wait_for_device_timeout - (this->get_clock()->now() - first_try_time).seconds());
                                if (time_to_timeout < 0)
                                {
                                    ROS_ERROR_STREAM("wait for device timeout of " << _wait_for_device_timeout << " secs expired");
                                    exit(1);
                                }
                                else
                                {
                                    double max_timespan_secs(std::chrono::duration_cast<std::chrono::seconds>(timespan).count());
                                    actual_timespan = std::chrono::milliseconds (static_cast<int>(std::min(max_timespan_secs, time_to_timeout) * 1e3));
                                }
                            }
                            std::this_thread::sleep_for(actual_timespan);
                        }
                    }
                    catch(const std::exception& e)
                    {
                        ROS_ERROR_STREAM("Error starting device: " << e.what());
                    }
                }
            });
        }
    }
    catch(const std::exception& ex)
    {
        ROS_ERROR_STREAM("An exception has been thrown: " << __FILE__ << ":" << __LINE__ << ":" << ex.what());
        exit(1);
    }
    catch(...)
    {
        ROS_ERROR_STREAM("Unknown exception has occured!");
        exit(1);
    }
}

void RealSenseNodeFactory::startDevice()
{
    if (_realSenseNode) _realSenseNode.reset();
    std::string pid_str(_device.get_info(RS2_CAMERA_INFO_PRODUCT_ID));
    uint16_t pid = std::stoi(pid_str, 0, 16);
    try
    {
        switch(pid)
        {
        case RS400_PID:
        case RS405_PID:
        case RS410_PID:
        case RS460_PID:
        case RS415_PID:
        case RS420_PID:
        case RS420_MM_PID:
        case RS430_PID:
        case RS430i_PID:
        case RS430_MM_PID:
        case RS430_MM_RGB_PID:
        case RS435_RGB_PID:
        case RS435i_RGB_PID:
        case RS455_PID:
        case RS457_PID:
        case RS465_PID:
        case RS_USB2_PID:
<<<<<<< HEAD
        case RS_L515_PID_PRE_PRQ:
        case RS_L515_PID:
        case RS_L535_PID:
        case RS_D585_PID:
        case RS_D585S_PID:
=======
>>>>>>> 9d0a77ce
            _realSenseNode = std::unique_ptr<BaseRealSenseNode>(new BaseRealSenseNode(*this, _device, _parameters, this->get_node_options().use_intra_process_comms()));
            break;
        default:
            ROS_FATAL_STREAM("Unsupported device!" << " Product ID: 0x" << pid_str);
            rclcpp::shutdown();
            exit(1);
        }
        _realSenseNode->publishTopics();

    }
    catch(const rs2::backend_error& e)
    {
        std::cerr << "Failed to start device: " << e.what() << '\n';
        _device.hardware_reset();
        _device = rs2::device();
    }    
}

void RealSenseNodeFactory::tryGetLogSeverity(rs2_log_severity& severity) const
{
    static const char* severity_var_name = "LRS_LOG_LEVEL";
    auto content = getenv(severity_var_name);

    if (content)
    {
        std::string content_str(content);
        std::transform(content_str.begin(), content_str.end(), content_str.begin(), ::toupper);

        for (uint32_t i = 0; i < RS2_LOG_SEVERITY_COUNT; i++)
        {
            auto current = std::string(rs2_log_severity_to_string((rs2_log_severity)i));
            std::transform(current.begin(), current.end(), current.begin(), ::toupper);
            if (content_str == current)
            {
                severity = (rs2_log_severity)i;
                break;
            }
        }
    }
}

RCLCPP_COMPONENTS_REGISTER_NODE(realsense2_camera::RealSenseNodeFactory)<|MERGE_RESOLUTION|>--- conflicted
+++ resolved
@@ -375,14 +375,8 @@
         case RS457_PID:
         case RS465_PID:
         case RS_USB2_PID:
-<<<<<<< HEAD
-        case RS_L515_PID_PRE_PRQ:
-        case RS_L515_PID:
-        case RS_L535_PID:
         case RS_D585_PID:
         case RS_D585S_PID:
-=======
->>>>>>> 9d0a77ce
             _realSenseNode = std::unique_ptr<BaseRealSenseNode>(new BaseRealSenseNode(*this, _device, _parameters, this->get_node_options().use_intra_process_comms()));
             break;
         default:

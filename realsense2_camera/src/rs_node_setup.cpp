// Copyright 2023 Intel Corporation. All Rights Reserved.
//
// Licensed under the Apache License, Version 2.0 (the "License");
// you may not use this file except in compliance with the License.
// You may obtain a copy of the License at
//
//     http://www.apache.org/licenses/LICENSE-2.0
//
// Unless required by applicable law or agreed to in writing, software
// distributed under the License is distributed on an "AS IS" BASIS,
// WITHOUT WARRANTIES OR CONDITIONS OF ANY KIND, either express or implied.
// See the License for the specific language governing permissions and
// limitations under the License.

#include "../include/base_realsense_node.h"
#include <image_publisher.h>
#include <fstream>
#include <rclcpp/qos.hpp>

using namespace realsense2_camera;
using namespace rs2;

void BaseRealSenseNode::setup()
{
    setDynamicParams();
    startDiagnosticsUpdater();
    setAvailableSensors();
    SetBaseStream();
    setupFilters();
    setupFiltersPublishers();
    setCallbackFunctions();
    monitoringProfileChanges();
    updateSensors();
    publishServices();
}

void BaseRealSenseNode::setupFiltersPublishers()
{
    _synced_imu_publisher = std::make_shared<SyncedImuPublisher>(_node.create_publisher<sensor_msgs::msg::Imu>("imu", 5));
}

void BaseRealSenseNode::monitoringProfileChanges()
{
    int time_interval(10000);
    std::function<void()> func = [this, time_interval](){
        std::unique_lock<std::mutex> lock(_profile_changes_mutex);
        while(_is_running) {
            _cv_mpc.wait_for(lock, std::chrono::milliseconds(time_interval), [&]{return (!_is_running || _is_profile_changed || _is_align_depth_changed);});
            if (_is_running && (_is_profile_changed || _is_align_depth_changed))
            {
                ROS_DEBUG("Profile has changed");
                try
                {
                    updateSensors();
                }
                catch(const std::exception& e)
                {
                    ROS_ERROR_STREAM("Error updating the sensors: " << e.what());
                }
                _is_profile_changed = false;
                _is_align_depth_changed = false;
            }
        }
    };
    _monitoring_pc = std::make_shared<std::thread>(func);
}

void BaseRealSenseNode::setAvailableSensors()
{
    if (!_json_file_path.empty())
    {
        if (_dev.is<rs400::advanced_mode>())
        {
            std::stringstream ss;
            std::ifstream in(_json_file_path);
            if (in.is_open())
            {
                ss << in.rdbuf();
                std::string json_file_content = ss.str();

                auto adv = _dev.as<rs400::advanced_mode>();
                adv.load_json(json_file_content);
                ROS_INFO_STREAM("JSON file is loaded! (" << _json_file_path << ")");
            }
            else
                ROS_WARN_STREAM("JSON file provided doesn't exist! (" << _json_file_path << ")");
        }
        else
            ROS_WARN("Device does not support advanced settings!");
    }
    else
        ROS_INFO("JSON file is not provided");

    auto device_name = _dev.get_info(RS2_CAMERA_INFO_NAME);
    ROS_INFO_STREAM("Device Name: " << device_name);

    auto serial_no = _dev.get_info(RS2_CAMERA_INFO_SERIAL_NUMBER);
    ROS_INFO_STREAM("Device Serial No: " << serial_no);

    auto device_port_id = _dev.get_info(RS2_CAMERA_INFO_PHYSICAL_PORT);

    ROS_INFO_STREAM("Device physical port: " << device_port_id);

    auto fw_ver = _dev.get_info(RS2_CAMERA_INFO_FIRMWARE_VERSION);
    ROS_INFO_STREAM("Device FW version: " << fw_ver);

    auto pid = _dev.get_info(RS2_CAMERA_INFO_PRODUCT_ID);
    ROS_INFO_STREAM("Device Product ID: 0x" << pid);

    ROS_INFO_STREAM("Sync Mode: " << ((_sync_frames)?"On":"Off"));
    
    std::function<void(rs2::frame)> frame_callback_function = [this](rs2::frame frame){
        bool is_filter(_filters.end() != find_if(_filters.begin(), _filters.end(), [](std::shared_ptr<NamedFilter> f){return (f->is_enabled()); }));
        if (_sync_frames || is_filter)
            this->_asyncer.invoke(frame);
        else 
            frame_callback(frame);
    };

    std::function<void(rs2::frame)> imu_callback_function = [this](rs2::frame frame){
        imu_callback(frame);
        if (_imu_sync_method != imu_sync_method::NONE)
            imu_callback_sync(frame);
    };

    std::function<void(rs2::frame)> multiple_message_callback_function = [this](rs2::frame frame){multiple_message_callback(frame, _imu_sync_method);};

    std::function<void()> update_sensor_func = [this](){
        {
            std::lock_guard<std::mutex> lock_guard(_profile_changes_mutex);
            _is_profile_changed = true;
        }
        _cv_mpc.notify_one();
    };

    std::function<void()> hardware_reset_func = [this](){hardwareResetRequest();};

    _dev_sensors = _dev.query_sensors();

    for(auto&& sensor : _dev_sensors)
    {
        const std::string module_name(rs2_to_ros(sensor.get_info(RS2_CAMERA_INFO_NAME)));
        std::unique_ptr<RosSensor> rosSensor;
        if (sensor.is<rs2::depth_sensor>() || 
            sensor.is<rs2::color_sensor>() ||
            sensor.is<rs2::fisheye_sensor>())
        {
            ROS_DEBUG_STREAM("Set " << module_name << " as VideoSensor.");
            rosSensor = std::make_unique<RosSensor>(sensor, _parameters, frame_callback_function, update_sensor_func, hardware_reset_func, _diagnostics_updater, _logger, _use_intra_process, _dev.is<playback>());
        }
        else if (sensor.is<rs2::motion_sensor>())
        {
            ROS_DEBUG_STREAM("Set " << module_name << " as ImuSensor.");
            rosSensor = std::make_unique<RosSensor>(sensor, _parameters, imu_callback_function, update_sensor_func, hardware_reset_func, _diagnostics_updater, _logger, false, _dev.is<playback>());
        }
        else if (sensor.is<rs2::pose_sensor>())
        {
            ROS_DEBUG_STREAM("Set " << module_name << " as PoseSensor.");
            rosSensor = std::make_unique<RosSensor>(sensor, _parameters, multiple_message_callback_function, update_sensor_func, hardware_reset_func, _diagnostics_updater, _logger, false, _dev.is<playback>());
        }
        else
        {
            ROS_WARN_STREAM("Module Name \"" << module_name << "\" does not define a callback.");
            continue;
        }
        _available_ros_sensors.push_back(std::move(rosSensor));
    }

}

void BaseRealSenseNode::setCallbackFunctions()
{
    _asyncer.start([this](rs2::frame f)
    {
        frame_callback(f);
    });
}

void BaseRealSenseNode::stopPublishers(const std::vector<stream_profile>& profiles)
{
    for (auto& profile : profiles)
    {
        stream_index_pair sip(profile.stream_type(), profile.stream_index());
        if (profile.is<rs2::video_stream_profile>())
        {
            _image_publishers.erase(sip);
            _info_publishers.erase(sip);
            _depth_aligned_image_publishers.erase(sip);
            _depth_aligned_info_publisher.erase(sip);
        }
        else if (profile.is<rs2::motion_stream_profile>())
        {
            _imu_publishers.erase(sip);
            _imu_info_publishers.erase(sip);
        }
        _metadata_publishers.erase(sip);
        _extrinsics_publishers.erase(sip);

        if (_publish_tf)
        {
            eraseTransformMsgs(sip, profile);
        }
    }
}

void BaseRealSenseNode::startPublishers(const std::vector<stream_profile>& profiles, const RosSensor& sensor)
{
    const std::string module_name(create_graph_resource_name(rs2_to_ros(sensor.get_info(RS2_CAMERA_INFO_NAME))));
    for (auto& profile : profiles)
    {
        stream_index_pair sip(profile.stream_type(), profile.stream_index());
        std::string stream_name(STREAM_NAME(sip));

        rmw_qos_profile_t qos = sensor.getQOS(sip);
        rmw_qos_profile_t info_qos = sensor.getInfoQOS(sip);

        if (profile.is<rs2::video_stream_profile>())
        {
            if(profile.stream_type() == RS2_STREAM_COLOR)
                _is_color_enabled = true;
            else if (profile.stream_type() == RS2_STREAM_DEPTH)
                _is_depth_enabled = true;
            std::stringstream image_raw, camera_info;
            bool rectified_image = false;
            if (sensor.rs2::sensor::is<rs2::depth_sensor>())
                rectified_image = true;

            image_raw << stream_name << "/image_" << ((rectified_image)?"rect_":"") << "raw";
            camera_info << stream_name << "/camera_info";

            // We can use 2 types of publishers:
            // Native RCL publisher that support intra-process zero-copy comunication
            // image-transport package publisher that adds a commpressed image topic if package is found installed
            if (_use_intra_process)
            {
                _image_publishers[sip] = std::make_shared<image_rcl_publisher>(_node, image_raw.str(), qos);
            }
            else
            {
                _image_publishers[sip] = std::make_shared<image_transport_publisher>(_node, image_raw.str(), qos);
                ROS_DEBUG_STREAM("image transport publisher was created for topic" << image_raw.str());
            }

            _info_publishers[sip] = _node.create_publisher<sensor_msgs::msg::CameraInfo>(camera_info.str(),
                                    rclcpp::QoS(rclcpp::QoSInitialization::from_rmw(info_qos), info_qos));

            if (_align_depth_filter->is_enabled() && (sip != DEPTH) && sip.second < 2)
            {
                std::stringstream aligned_image_raw, aligned_camera_info;
                aligned_image_raw << "aligned_depth_to_" << stream_name << "/image_raw";
                aligned_camera_info << "aligned_depth_to_" << stream_name << "/camera_info";

                std::string aligned_stream_name = "aligned_depth_to_" + stream_name;

                // We can use 2 types of publishers:
                // Native RCL publisher that support intra-process zero-copy comunication
                // image-transport package publisher that add's a commpressed image topic if the package is installed
                if (_use_intra_process)
                {
                    _depth_aligned_image_publishers[sip] = std::make_shared<image_rcl_publisher>(_node, aligned_image_raw.str(), qos);
                }
                else
                {
                    _depth_aligned_image_publishers[sip] = std::make_shared<image_transport_publisher>(_node, aligned_image_raw.str(), qos);
                    ROS_DEBUG_STREAM("image transport publisher was created for topic" << image_raw.str());
                }
                _depth_aligned_info_publisher[sip] = _node.create_publisher<sensor_msgs::msg::CameraInfo>(aligned_camera_info.str(),
                    rclcpp::QoS(rclcpp::QoSInitialization::from_rmw(info_qos), info_qos));
            }
        }
        else if (profile.is<rs2::motion_stream_profile>())
        {
            std::stringstream data_topic_name, info_topic_name;
            data_topic_name << stream_name << "/sample";
            _imu_publishers[sip] = _node.create_publisher<sensor_msgs::msg::Imu>(data_topic_name.str(),
                rclcpp::QoS(rclcpp::QoSInitialization::from_rmw(qos), qos));
            // Publish Intrinsics:
            info_topic_name << stream_name << "/imu_info";
            _imu_info_publishers[sip] = _node.create_publisher<IMUInfo>(info_topic_name.str(),
                                        rclcpp::QoS(rclcpp::QoSInitialization::from_rmw(info_qos), info_qos));
            IMUInfo info_msg = getImuInfo(profile);
            _imu_info_publishers[sip]->publish(info_msg);
        }
        else if (profile.is<rs2::pose_stream_profile>())
        {
            std::stringstream data_topic_name, info_topic_name;
            data_topic_name << stream_name << "/sample";
            _odom_publisher = _node.create_publisher<nav_msgs::msg::Odometry>(data_topic_name.str(),
                rclcpp::QoS(rclcpp::QoSInitialization::from_rmw(qos), qos));
        }
        std::string topic_metadata(stream_name + "/metadata");
        _metadata_publishers[sip] = _node.create_publisher<realsense2_camera_msgs::msg::Metadata>(topic_metadata, 
            rclcpp::QoS(rclcpp::QoSInitialization::from_rmw(info_qos), info_qos));
        
        if (!((rs2::stream_profile)profile==(rs2::stream_profile)_base_profile))
        {

            // intra-process do not support latched QoS, so we need to disable intra-process for this topic
            rclcpp::PublisherOptionsWithAllocator<std::allocator<void>> options;
            options.use_intra_process_comm = rclcpp::IntraProcessSetting::Disable;
            rmw_qos_profile_t extrinsics_qos = rmw_qos_profile_latched;
            
            std::string topic_extrinsics("extrinsics/" + create_graph_resource_name(ros_stream_to_string(_base_profile.stream_type()) + "_to_" + stream_name));
            _extrinsics_publishers[sip] = _node.create_publisher<realsense2_camera_msgs::msg::Extrinsics>(topic_extrinsics, 
                rclcpp::QoS(rclcpp::QoSInitialization::from_rmw(extrinsics_qos), extrinsics_qos), std::move(options));
        }
    }
}

void BaseRealSenseNode::startRGBDPublisherIfNeeded()
{
    _rgbd_publisher.reset();
    if(_enable_rgbd && !_rgbd_publisher)
    {
<<<<<<< HEAD
        if (_sync_frames && _is_color_enabled && _is_depth_enabled)
        {
            rmw_qos_profile_t qos = rmw_qos_profile_system_default;

            rclcpp::PublisherOptionsWithAllocator<std::allocator<void>> options;
            options.use_intra_process_comm = rclcpp::IntraProcessSetting::Disable;
            _rgbd_publisher = _node.create_publisher<realsense2_camera_msgs::msg::RGBD>("rgbd",
                rclcpp::QoS(rclcpp::QoSInitialization::from_rmw(qos), qos), std::move(options));
=======
        if (_sync_frames && _is_color_enabled && _is_depth_enabled && _align_depth_filter->is_enabled())
        {
            rmw_qos_profile_t qos = _use_intra_process ? qos_string_to_qos(DEFAULT_QOS) : qos_string_to_qos(IMAGE_QOS);

            _rgbd_publisher = _node.create_publisher<realsense2_camera_msgs::msg::RGBD>("rgbd",
                rclcpp::QoS(rclcpp::QoSInitialization::from_rmw(qos), qos));
>>>>>>> 6ece2e56
        }
        else {
            ROS_ERROR("In order to get rgbd topic enabled, "\
             "you should enable: color stream, depth stream, sync_mode and align_depth");
        }
    }
}

void BaseRealSenseNode::updateSensors()
{    
    std::lock_guard<std::mutex> lock_guard(_update_sensor_mutex);
    try{
        for(auto&& sensor : _available_ros_sensors)
        {
            std::string module_name(rs2_to_ros(sensor->get_info(RS2_CAMERA_INFO_NAME)));
            // if active_profiles != wanted_profiles: stop sensor.
            std::vector<stream_profile> wanted_profiles;

            bool is_profile_changed(sensor->getUpdatedProfiles(wanted_profiles));
            bool is_video_sensor = (sensor->is<rs2::depth_sensor>() || sensor->is<rs2::color_sensor>() || sensor->is<rs2::fisheye_sensor>());          

            // do all updates if profile has been changed, or if the align depth filter status has been changed
            // and we are on a video sensor. TODO: explore better options to monitor and update changes
            // without resetting the whole sensors and topics.
            if (is_profile_changed || (_is_align_depth_changed && is_video_sensor))
            {
                std::vector<stream_profile> active_profiles = sensor->get_active_streams();
                if(is_profile_changed)
                {
                    // Start/stop sensors only if profile was changed
                    // No need to start/stop sensors if align_depth was changed
                    ROS_INFO_STREAM("Stopping Sensor: " << module_name);
                    sensor->stop();
                }
                stopPublishers(active_profiles);

                if (!wanted_profiles.empty())
                {
                    startPublishers(wanted_profiles, *sensor);
                    updateProfilesStreamCalibData(wanted_profiles);
                    if (_publish_tf)
                    {
                        std::lock_guard<std::mutex> lock_guard(_publish_tf_mutex);
                        for (auto &profile : wanted_profiles)
                        {
                            calcAndAppendTransformMsgs(profile, _base_profile);
                        }
                    }

                    if(is_profile_changed)
                    {
                        // Start/stop sensors only if profile was changed
                        // No need to start/stop sensors if align_depth was changed
                        ROS_INFO_STREAM("Starting Sensor: " << module_name);
                        sensor->start(wanted_profiles);
                    }

                    if (sensor->rs2::sensor::is<rs2::depth_sensor>())
                    {
                        _depth_scale_meters = sensor->as<rs2::depth_sensor>().get_depth_scale();
                    }
                }
            }
        }
        if (_publish_tf)
        {
            std::lock_guard<std::mutex> lock_guard(_publish_tf_mutex);
            publishStaticTransforms();
        }
        startRGBDPublisherIfNeeded();
    }
    catch(const std::exception& ex)
    {
        ROS_ERROR_STREAM(__FILE__ << ":" << __LINE__ << ":" << "An exception has been thrown: " << ex.what());
        throw;
    }
    catch(...)
    {
        ROS_ERROR_STREAM(__FILE__ << ":" << __LINE__ << ":" << "Unknown exception has occured!");
        throw;
    }
}

void BaseRealSenseNode::publishServices()
{
    _device_info_srv = _node.create_service<realsense2_camera_msgs::srv::DeviceInfo>(
            "device_info",
            [&](const realsense2_camera_msgs::srv::DeviceInfo::Request::SharedPtr req,
                        realsense2_camera_msgs::srv::DeviceInfo::Response::SharedPtr res)
                        {getDeviceInfo(req, res);});
}

void BaseRealSenseNode::getDeviceInfo(const realsense2_camera_msgs::srv::DeviceInfo::Request::SharedPtr,
                                            realsense2_camera_msgs::srv::DeviceInfo::Response::SharedPtr res)
{
    res->device_name = _dev.supports(RS2_CAMERA_INFO_NAME) ? create_graph_resource_name(_dev.get_info(RS2_CAMERA_INFO_NAME)) : "";
    res->serial_number = _dev.supports(RS2_CAMERA_INFO_SERIAL_NUMBER) ? _dev.get_info(RS2_CAMERA_INFO_SERIAL_NUMBER) : "";
    res->firmware_version = _dev.supports(RS2_CAMERA_INFO_FIRMWARE_VERSION) ? _dev.get_info(RS2_CAMERA_INFO_FIRMWARE_VERSION) : "";
    res->usb_type_descriptor = _dev.supports(RS2_CAMERA_INFO_USB_TYPE_DESCRIPTOR) ? _dev.get_info(RS2_CAMERA_INFO_USB_TYPE_DESCRIPTOR) : "";
    res->firmware_update_id = _dev.supports(RS2_CAMERA_INFO_FIRMWARE_UPDATE_ID) ? _dev.get_info(RS2_CAMERA_INFO_FIRMWARE_UPDATE_ID) : "";

    std::stringstream sensors_names;

    for(auto&& sensor : _available_ros_sensors)
    {
        sensors_names << create_graph_resource_name(rs2_to_ros(sensor->get_info(RS2_CAMERA_INFO_NAME))) << ",";
    }

    res->sensors = sensors_names.str().substr(0, sensors_names.str().size()-1);
    res->physical_port = _dev.supports(RS2_CAMERA_INFO_PHYSICAL_PORT) ? _dev.get_info(RS2_CAMERA_INFO_PHYSICAL_PORT) : "";
}<|MERGE_RESOLUTION|>--- conflicted
+++ resolved
@@ -312,23 +312,12 @@
     _rgbd_publisher.reset();
     if(_enable_rgbd && !_rgbd_publisher)
     {
-<<<<<<< HEAD
-        if (_sync_frames && _is_color_enabled && _is_depth_enabled)
-        {
-            rmw_qos_profile_t qos = rmw_qos_profile_system_default;
-
-            rclcpp::PublisherOptionsWithAllocator<std::allocator<void>> options;
-            options.use_intra_process_comm = rclcpp::IntraProcessSetting::Disable;
-            _rgbd_publisher = _node.create_publisher<realsense2_camera_msgs::msg::RGBD>("rgbd",
-                rclcpp::QoS(rclcpp::QoSInitialization::from_rmw(qos), qos), std::move(options));
-=======
         if (_sync_frames && _is_color_enabled && _is_depth_enabled && _align_depth_filter->is_enabled())
         {
             rmw_qos_profile_t qos = _use_intra_process ? qos_string_to_qos(DEFAULT_QOS) : qos_string_to_qos(IMAGE_QOS);
 
             _rgbd_publisher = _node.create_publisher<realsense2_camera_msgs::msg::RGBD>("rgbd",
                 rclcpp::QoS(rclcpp::QoSInitialization::from_rmw(qos), qos));
->>>>>>> 6ece2e56
         }
         else {
             ROS_ERROR("In order to get rgbd topic enabled, "\

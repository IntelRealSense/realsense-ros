--- conflicted
+++ resolved
@@ -226,32 +226,6 @@
                 _is_color_enabled = true;
             else if (profile.stream_type() == RS2_STREAM_DEPTH)
                 _is_depth_enabled = true;
-<<<<<<< HEAD
-=======
-            std::stringstream image_raw, camera_info;
-            bool rectified_image = false;
-            if (sensor.rs2::sensor::is<rs2::depth_sensor>())
-                rectified_image = true;
-
-            image_raw << stream_name << "/image_" << ((rectified_image)?"rect_":"") << "raw";
-            camera_info << stream_name << "/camera_info";
-
-            // We can use 2 types of publishers:
-            // Native RCL publisher that support intra-process zero-copy comunication
-            // image-transport package publisher that adds a commpressed image topic if package is found installed
-            if (_use_intra_process)
-            {
-                _image_publishers[sip] = std::make_shared<image_rcl_publisher>(_node, image_raw.str(), qos);
-            }
-            else
-            {
-                _image_publishers[sip] = std::make_shared<image_transport_publisher>(_node, image_raw.str(), qos);
-                ROS_DEBUG_STREAM("image transport publisher was created for topic" << image_raw.str());
-            }
-
-            _info_publishers[sip] = _node.create_publisher<sensor_msgs::msg::CameraInfo>(camera_info.str(),
-                                    rclcpp::QoS(rclcpp::QoSInitialization::from_rmw(info_qos), info_qos));
->>>>>>> cddce692
 
             if (profile.stream_type() != RS2_STREAM_LABELED_POINT_CLOUD)
             {
@@ -359,23 +333,12 @@
     _rgbd_publisher.reset();
     if(_enable_rgbd && !_rgbd_publisher)
     {
-<<<<<<< HEAD
-        if (_sync_frames && _is_color_enabled && _is_depth_enabled)
-        {
-            rmw_qos_profile_t qos = rmw_qos_profile_system_default;
-
-            rclcpp::PublisherOptionsWithAllocator<std::allocator<void>> options;
-            options.use_intra_process_comm = rclcpp::IntraProcessSetting::Disable;
-            _rgbd_publisher = _node.create_publisher<realsense2_camera_msgs::msg::RGBD>("rgbd",
-                rclcpp::QoS(rclcpp::QoSInitialization::from_rmw(qos), qos), std::move(options));
-=======
         if (_sync_frames && _is_color_enabled && _is_depth_enabled && _align_depth_filter->is_enabled())
         {
             rmw_qos_profile_t qos = _use_intra_process ? qos_string_to_qos(DEFAULT_QOS) : qos_string_to_qos(IMAGE_QOS);
 
             _rgbd_publisher = _node.create_publisher<realsense2_camera_msgs::msg::RGBD>("rgbd",
                 rclcpp::QoS(rclcpp::QoSInitialization::from_rmw(qos), qos));
->>>>>>> cddce692
         }
         else {
             ROS_ERROR("In order to get rgbd topic enabled, "\

--- conflicted
+++ resolved
@@ -33,14 +33,6 @@
     publishServices();
 }
 
-<<<<<<< HEAD
-=======
-void BaseRealSenseNode::setupFiltersPublishers()
-{
-    _synced_imu_publisher = std::make_shared<SyncedImuPublisher>(_node.create_publisher<sensor_msgs::msg::Imu>("~/imu", 5));
-}
-
->>>>>>> e3726b97
 void BaseRealSenseNode::monitoringProfileChanges()
 {
     int time_interval(10000);
@@ -317,7 +309,7 @@
     }
     if (_is_accel_enabled && _is_gyro_enabled && (_imu_sync_method > imu_sync_method::NONE))
     {
-        _synced_imu_publisher = std::make_shared<SyncedImuPublisher>(_node.create_publisher<sensor_msgs::msg::Imu>("imu", 5));
+        _synced_imu_publisher = std::make_shared<SyncedImuPublisher>(_node.create_publisher<sensor_msgs::msg::Imu>("~/imu", 5));
     }
 
 }

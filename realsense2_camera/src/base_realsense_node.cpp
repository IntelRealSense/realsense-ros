--- conflicted
+++ resolved
@@ -537,7 +537,6 @@
             else {
                 if (stream_type == RS2_STREAM_DEPTH)
                 {
-<<<<<<< HEAD
                     if (sent_depth_frame) continue;
                     sent_depth_frame = true;
                     if (original_color_frame && _align_depth_filter->is_enabled())
@@ -545,17 +544,9 @@
                         publishFrame(f, t, COLOR, _depth_aligned_image, _depth_aligned_info_publisher, _depth_aligned_image_publishers, false);
                         continue;
                     }
-=======
-                    publishFrame(f, t, COLOR, _depth_aligned_image, _depth_aligned_info_publisher, _depth_aligned_image_publishers, false);
-                    continue;
->>>>>>> 920aa3a4
                 }
                 publishFrame(f, t, sip, _images, _info_publishers, _image_publishers);
             }
-<<<<<<< HEAD
-=======
-            publishFrame(f, t, sip, _images, _info_publishers, _image_publishers);
->>>>>>> 920aa3a4
         }
         if (original_depth_frame && _align_depth_filter->is_enabled())
         {
@@ -564,17 +555,12 @@
                 frame_to_send = _colorizer_filter->Process(original_depth_frame);
             else
                 frame_to_send = original_depth_frame;
-<<<<<<< HEAD
             publishFrame(frame_to_send, t, DEPTH, _images, _info_publishers, _image_publishers);
 
             if(_enable_rgbd)
             {
                 publishRGBD(_images[COLOR], _depth_aligned_image[COLOR], t);
             }  
-=======
-                
-            publishFrame(frame_to_send, t, DEPTH, _images, _info_publishers, _image_publishers);
->>>>>>> 920aa3a4
         }
     }
     else if (frame.is<rs2::video_frame>())
@@ -593,7 +579,6 @@
             }
         }
         publishFrame(frame, t, sip, _images, _info_publishers, _image_publishers);
-<<<<<<< HEAD
     }
     else if (frame.is<rs2::labeled_points>())
     {
@@ -605,9 +590,6 @@
         publishLabeledPointCloud(frame.as<rs2::labeled_points>(), t);
         publishMetadata(frame, t, OPTICAL_FRAME_ID(sip));
     }
-=======
-     }
->>>>>>> 920aa3a4
     _synced_imu_publisher->Resume();
 } // frame_callback
 
@@ -956,7 +938,6 @@
 
 }
 
-<<<<<<< HEAD
 void BaseRealSenseNode::publishFrame(
     rs2::frame f,
     const rclcpp::Time& t,
@@ -965,14 +946,6 @@
     const std::map<stream_index_pair, rclcpp::Publisher<sensor_msgs::msg::CameraInfo>::SharedPtr>& info_publishers,
     const std::map<stream_index_pair, std::shared_ptr<image_publisher>>& image_publishers,
     const bool is_publishMetadata)
-=======
-void BaseRealSenseNode::publishFrame(rs2::frame f, const rclcpp::Time& t,
-                                     const stream_index_pair& stream,
-                                     std::map<stream_index_pair, cv::Mat>& images,
-                                     const std::map<stream_index_pair, rclcpp::Publisher<sensor_msgs::msg::CameraInfo>::SharedPtr>& info_publishers,
-                                     const std::map<stream_index_pair, std::shared_ptr<image_publisher>>& image_publishers,
-                                     const bool is_publishMetadata)
->>>>>>> 920aa3a4
 {
     ROS_DEBUG("publishFrame(...)");
     unsigned int width = 0;
@@ -985,46 +958,21 @@
         height = timage.get_height();
         bpp = timage.get_bytes_per_pixel();
     }
-<<<<<<< HEAD
-=======
-    auto& image = images[stream];
-
-    if (image.size() != cv::Size(width, height) || image.depth() != _image_formats[bpp])
-    {
-        image.create(height, width, _image_formats[bpp]);
-    }
-    image.data = (uint8_t*)f.get_data();
->>>>>>> 920aa3a4
 
     if (image_publishers.find(stream) != image_publishers.end())
     {
         auto &image_publisher = image_publishers.at(stream);
         cv::Mat image_cv_matrix;
 
-<<<<<<< HEAD
         // if rgbd has subscribers we fetch the CV image here
         if (_rgbd_publisher && 0 != _rgbd_publisher->get_subscription_count())
-=======
-    if (info_publishers.find(stream) == info_publishers.end() ||
-        image_publishers.find(stream) == image_publishers.end())
->>>>>>> 920aa3a4
         {
             image_cv_matrix = getCVMatImage(f, images, width, height, bpp, stream);
         }
-<<<<<<< HEAD
 
         // if depth/color has subscribers, ask first if rgbd already fetched
         // the images from the frame. if not, fetch the relevant color/depth image.
         if (0 != image_publisher->get_subscription_count())
-=======
-    auto& info_publisher = info_publishers.at(stream);
-    auto& image_publisher = image_publishers.at(stream);
-    if(0 != info_publisher->get_subscription_count() ||
-       0 != image_publisher->get_subscription_count())
-    {
-        auto& cam_info = _camera_info.at(stream);
-        if (cam_info.width != width)
->>>>>>> 920aa3a4
         {
             if(image_cv_matrix.empty())
             {

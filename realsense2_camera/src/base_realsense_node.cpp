#include "../include/base_realsense_node.h"
#include "assert.h"
#include <boost/algorithm/string.hpp>
#include <algorithm>
#include <mutex>
#include <tf/transform_broadcaster.h>

using namespace realsense2_camera;
using namespace ddynamic_reconfigure;

// stream_index_pair sip{stream_type, stream_index};
#define STREAM_NAME(sip) (static_cast<std::ostringstream&&>(std::ostringstream() << _stream_name[sip.first] << ((sip.second>0) ? std::to_string(sip.second) : ""))).str()
#define FRAME_ID(sip) (static_cast<std::ostringstream&&>(std::ostringstream() << "camera_" << STREAM_NAME(sip) << "_frame")).str()
#define OPTICAL_FRAME_ID(sip) (static_cast<std::ostringstream&&>(std::ostringstream() << "camera_" << STREAM_NAME(sip) << "_optical_frame")).str()
#define ALIGNED_DEPTH_TO_FRAME_ID(sip) (static_cast<std::ostringstream&&>(std::ostringstream() << "camera_aligned_depth_to_" << STREAM_NAME(sip) << "_frame")).str()

SyncedImuPublisher::SyncedImuPublisher(ros::Publisher imu_publisher, std::size_t waiting_list_size):
            _publisher(imu_publisher),
            _waiting_list_size(waiting_list_size)
            {}

SyncedImuPublisher::~SyncedImuPublisher()
{
    PublishPendingMessages();
}

void SyncedImuPublisher::Publish(sensor_msgs::Imu imu_msg)
{
    std::lock_guard<std::mutex> lock_guard(_mutex);
    if (_pause_mode)
    {
        if (_pending_messages.size() >= _waiting_list_size)
        {
            throw std::runtime_error("SyncedImuPublisher inner list reached maximum size of " + std::to_string(_pending_messages.size()));
        }
        _pending_messages.push(imu_msg);
    }
    else
    {
        _publisher.publish(imu_msg);
        // ROS_INFO_STREAM("iid1:" << imu_msg.header.seq << ", time: " << std::setprecision (20) << imu_msg.header.stamp.toSec());
    }
    return;
}

void SyncedImuPublisher::Pause()
{
    if (!_is_enabled) return;
    std::lock_guard<std::mutex> lock_guard(_mutex);
    _pause_mode = true;
}

void SyncedImuPublisher::Resume()
{
    std::lock_guard<std::mutex> lock_guard(_mutex);
    PublishPendingMessages();
    _pause_mode = false;
}

void SyncedImuPublisher::PublishPendingMessages()
{
    // ROS_INFO_STREAM("publish imu: " << _pending_messages.size());
    while (!_pending_messages.empty())
    {
        const sensor_msgs::Imu &imu_msg = _pending_messages.front();
        _publisher.publish(imu_msg);
        // ROS_INFO_STREAM("iid2:" << imu_msg.header.seq << ", time: " << std::setprecision (20) << imu_msg.header.stamp.toSec());
        _pending_messages.pop();
    }
}

std::string BaseRealSenseNode::getNamespaceStr()
{
    auto ns = ros::this_node::getNamespace();
    ns.erase(std::remove(ns.begin(), ns.end(), '/'), ns.end());
    return ns;
}

BaseRealSenseNode::BaseRealSenseNode(ros::NodeHandle& nodeHandle,
                                     ros::NodeHandle& privateNodeHandle,
                                     rs2::device dev,
                                     const std::string& serial_no) :
    _base_frame_id(""), _dev(dev),  _node_handle(nodeHandle),
    _pnh(privateNodeHandle), _json_file_path(""),
    _serial_no(serial_no),
    _is_initialized_time_base(false),
    _namespace(getNamespaceStr())
{
    // Types for depth stream
    _image_format[RS2_STREAM_DEPTH] = CV_16UC1;    // CVBridge type
    _encoding[RS2_STREAM_DEPTH] = sensor_msgs::image_encodings::TYPE_16UC1; // ROS message type
    _unit_step_size[RS2_STREAM_DEPTH] = sizeof(uint16_t); // sensor_msgs::ImagePtr row step size
    _stream_name[RS2_STREAM_DEPTH] = "depth";
    _depth_aligned_encoding[RS2_STREAM_DEPTH] = sensor_msgs::image_encodings::TYPE_16UC1;

    // Infrared stream
    _image_format[RS2_STREAM_INFRARED] = CV_8UC1;    // CVBridge type
    _encoding[RS2_STREAM_INFRARED] = sensor_msgs::image_encodings::MONO8; // ROS message type
    _unit_step_size[RS2_STREAM_INFRARED] = sizeof(uint8_t); // sensor_msgs::ImagePtr row step size
    _stream_name[RS2_STREAM_INFRARED] = "infra";
    _depth_aligned_encoding[RS2_STREAM_INFRARED] = sensor_msgs::image_encodings::TYPE_16UC1;

    // Types for color stream
    _image_format[RS2_STREAM_COLOR] = CV_8UC3;    // CVBridge type
    _encoding[RS2_STREAM_COLOR] = sensor_msgs::image_encodings::RGB8; // ROS message type
    _unit_step_size[RS2_STREAM_COLOR] = 3; // sensor_msgs::ImagePtr row step size
    _stream_name[RS2_STREAM_COLOR] = "color";
    _depth_aligned_encoding[RS2_STREAM_COLOR] = sensor_msgs::image_encodings::TYPE_16UC1;

    // Types for fisheye stream
    _image_format[RS2_STREAM_FISHEYE] = CV_8UC1;    // CVBridge type
    _encoding[RS2_STREAM_FISHEYE] = sensor_msgs::image_encodings::MONO8; // ROS message type
    _unit_step_size[RS2_STREAM_FISHEYE] = sizeof(uint8_t); // sensor_msgs::ImagePtr row step size
    _stream_name[RS2_STREAM_FISHEYE] = "fisheye";
    _depth_aligned_encoding[RS2_STREAM_FISHEYE] = sensor_msgs::image_encodings::TYPE_16UC1;

    // Types for Motion-Module streams
    _stream_name[RS2_STREAM_GYRO] = "gyro";

    _stream_name[RS2_STREAM_ACCEL] = "accel";

    _stream_name[RS2_STREAM_POSE] = "pose";
}

void BaseRealSenseNode::toggleSensors(bool enabled)
{
    for (auto it=_sensors.begin(); it != _sensors.end(); it++)
    {
        auto& sens = _sensors[it->first];
        try
        {
            if (enabled)
                sens.start(_syncer);
            else
                sens.stop();
        }
        catch(const rs2::wrong_api_call_sequence_error& ex)
        {
            ROS_DEBUG_STREAM("toggleSensors: " << ex.what());
        }
    }
}

void BaseRealSenseNode::setupErrorCallback()
{
    for (auto&& s : _dev.query_sensors())
    {
        s.set_notifications_callback([&](const rs2::notification& n)
        {
            std::vector<std::string> error_strings({"RT IC2 Config error", 
                                                    "Motion Module force pause",
                                                    "stream start failure"});
            if (n.get_severity() >= RS2_LOG_SEVERITY_ERROR)
            {
                ROS_WARN_STREAM("Hardware Notification:" << n.get_description() << "," << n.get_timestamp() << "," << n.get_severity() << "," << n.get_category());
            }
            if (error_strings.end() != find_if(error_strings.begin(), error_strings.end(), [&n] (std::string err) 
                                        {return (n.get_description().find(err) != std::string::npos); }))
            {
                ROS_ERROR_STREAM("Hardware Reset is needed. use option: initial_reset:=true");
                _dev.hardware_reset();
            }
        });
    }
}

void BaseRealSenseNode::publishTopics()
{
    getParameters();
    setupDevice();
    setupErrorCallback();
    setupPublishers();
    setupStreams();
    setupFilters();
    publishStaticTransforms();
    ROS_INFO_STREAM("RealSense Node Is Up!");
}

bool is_checkbox(rs2::options sensor, rs2_option option)
{
    rs2::option_range op_range = sensor.get_option_range(option);
    return op_range.max == 1.0f &&
        op_range.min == 0.0f &&
        op_range.step == 1.0f;
}

bool is_enum_option(rs2::options sensor, rs2_option option)
{
    rs2::option_range op_range = sensor.get_option_range(option);
    if (op_range.step < 0.001f) return false;
    for (auto i = op_range.min; i <= op_range.max; i += op_range.step)
    {
        if (sensor.get_option_value_description(option, i) == nullptr)
            return false;
    }
    return true;
}

bool is_int_option(rs2::options sensor, rs2_option option)
{
    rs2::option_range op_range = sensor.get_option_range(option);
    return (op_range.step == 1.0);
}

std::map<std::string, int> get_enum_method(rs2::options sensor, rs2_option option)
{
    std::map<std::string, int> dict; // An enum to set size
    if (is_enum_option(sensor, option))
    {
        rs2::option_range op_range = sensor.get_option_range(option);
        for (auto val = op_range.min; val <= op_range.max; val += op_range.step)
        {
            dict[sensor.get_option_value_description(option, val)] = int(val);
        }
    }
    return dict;
}

/**
 * ROS Graph Resource names don't allow spaces and hyphens (see http://wiki.ros.org/Names),
 * so we replace them here with underscores.
 */
std::string create_graph_resource_name(const std::string &original_name)
{
  std::string fixed_name = original_name;
  std::replace(fixed_name.begin(), fixed_name.end(), '-', '_');
  std::replace(fixed_name.begin(), fixed_name.end(), ' ', '_');
  return fixed_name;
}

void BaseRealSenseNode::registerDynamicOption(ros::NodeHandle& nh, rs2::options sensor, std::string& module_name)
{
    ros::NodeHandle nh1(module_name);
    std::shared_ptr<ddynamic_reconfigure::DDynamicReconfigure> ddynrec = std::make_shared<ddynamic_reconfigure::DDynamicReconfigure>(nh1);
    for (auto i = 0; i < RS2_OPTION_COUNT; i++)
    {
        rs2_option option = static_cast<rs2_option>(i);
        std::string option_name = create_graph_resource_name(rs2_option_to_string(option));
        if (!sensor.supports(option) || sensor.is_option_read_only(option))
        {
            continue;
        }
        if (is_checkbox(sensor, option))
        {
            ddynrec->add(new DDBool(option_name, i, sensor.get_option_description(option), bool(sensor.get_option(option))));
            continue;
        }
        std::map<std::string, int> enum_dict = get_enum_method(sensor, option);
        if (enum_dict.empty())
        {
            rs2::option_range op_range = sensor.get_option_range(option);
            if (is_int_option(sensor, option))
            {
                ddynrec->add(new DDInt(option_name, i, sensor.get_option_description(option), sensor.get_option(option), op_range.min, op_range.max));
            }
            else
            {
                if (i == RS2_OPTION_DEPTH_UNITS)
                {
                    if (ROS_DEPTH_SCALE >= op_range.min && ROS_DEPTH_SCALE <= op_range.max)
                    {
                        sensor.set_option(option, ROS_DEPTH_SCALE);
                        op_range.min = ROS_DEPTH_SCALE;
                        op_range.max = ROS_DEPTH_SCALE;

                        _depth_scale_meters = ROS_DEPTH_SCALE;
                    }
                }
                else
                {
                    ddynrec->add(new DDDouble(option_name, i, sensor.get_option_description(option), sensor.get_option(option), op_range.min, op_range.max));
                }
            }
        }
        else
        {
            if (int(sensor.get_option(option)) > (int)enum_dict.size())
            {
                ROS_WARN_STREAM("Option " << option_name << 
                                " has a value: " << int(sensor.get_option(option)) << 
                                " which is beyond it's scope: " << enum_dict.size());
            ROS_DEBUG_STREAM("Add enum: " << rs2_option_to_string(option) << ". value=" << int(sensor.get_option(option)));
                for (auto item: enum_dict)
                {
                    ROS_INFO_STREAM("Add item: " << item.first << ":" << item.second); // << ":" << sensor.get_option_description(static_cast<rs2_option>(item.second)));
                }
            }
            ddynrec->add(new DDEnum(option_name, i, sensor.get_option_description(option), int(sensor.get_option(option)), enum_dict));
        }
    }
    ddynrec->start(boost::bind(callback, _1, _2, sensor));
    _ddynrec.push_back(ddynrec);
}

void BaseRealSenseNode::registerDynamicReconfigCb(ros::NodeHandle& nh)
{
    ROS_INFO("Setting Dynamic reconfig parameters.");

    for(rs2::sensor sensor : _dev_sensors)
    {
        std::string module_name = create_graph_resource_name(sensor.get_info(RS2_CAMERA_INFO_NAME));
        ROS_DEBUG_STREAM("module_name:" << module_name);
        registerDynamicOption(nh, sensor, module_name);
    }

    for (NamedFilter nfilter : _filters)
    {
        std::string module_name = nfilter._name;
        auto sensor = *(nfilter._filter);
        ROS_DEBUG_STREAM("module_name:" << module_name);
        registerDynamicOption(nh, sensor, module_name);
    }
    ROS_INFO("Done Setting Dynamic reconfig parameters.");
}

void BaseRealSenseNode::callback(const ddynamic_reconfigure::DDMap& map, int level, rs2::options sensor) {
    rs2_option option = static_cast<rs2_option>(level);
    std::string option_name = create_graph_resource_name(rs2_option_to_string(option));
    double value = get(map, option_name.c_str()).toDouble();
    ROS_DEBUG_STREAM("option: " << option_name << ". value: " << value);
    sensor.set_option(option, value);
}

rs2_stream BaseRealSenseNode::rs2_string_to_stream(std::string str)
{
    if (str == "RS2_STREAM_ANY")
        return RS2_STREAM_ANY;
    if (str == "RS2_STREAM_COLOR")
        return RS2_STREAM_COLOR;
    if (str == "RS2_STREAM_INFRARED")
        return RS2_STREAM_INFRARED;
    if (str == "RS2_STREAM_FISHEYE")
        return RS2_STREAM_FISHEYE;
    throw std::runtime_error("Unknown stream string " + str);
}

void BaseRealSenseNode::getParameters()
{
    ROS_INFO("getParameters...");

    _pnh.param("align_depth", _align_depth, ALIGN_DEPTH);
    _pnh.param("enable_pointcloud", _pointcloud, POINTCLOUD);
    std::string pc_texture_stream("");
    int pc_texture_idx;
    _pnh.param("pointcloud_texture_stream", pc_texture_stream, std::string("RS2_STREAM_COLOR"));
    _pnh.param("pointcloud_texture_index", pc_texture_idx, 0);
    _pointcloud_texture = stream_index_pair{rs2_string_to_stream(pc_texture_stream), pc_texture_idx};

    _pnh.param("filters", _filters_str, DEFAULT_FILTERS);
    _pointcloud |= (_filters_str.find("pointcloud") != std::string::npos);

    _pnh.param("enable_sync", _sync_frames, SYNC_FRAMES);
    if (_pointcloud || _align_depth || _filters_str.size() > 0)
        _sync_frames = true;

    _pnh.param("json_file_path", _json_file_path, std::string(""));

    for (auto& stream : IMAGE_STREAMS)
    {
        string param_name(_stream_name[stream.first] + "_width");
        ROS_DEBUG_STREAM("reading parameter:" << param_name);
        _pnh.param(param_name, _width[stream], IMAGE_WIDTH);
        param_name = _stream_name[stream.first] + "_height";
        ROS_DEBUG_STREAM("reading parameter:" << param_name);
        _pnh.param(param_name, _height[stream], IMAGE_HEIGHT);
        param_name = _stream_name[stream.first] + "_fps";
        ROS_DEBUG_STREAM("reading parameter:" << param_name);
        _pnh.param(param_name, _fps[stream], IMAGE_FPS);
        param_name = "enable_" + STREAM_NAME(stream);
        ROS_DEBUG_STREAM("reading parameter:" << param_name);
        _pnh.param(param_name, _enable[stream], true);
    }

    for (auto& stream : HID_STREAMS)
    {
        string param_name(_stream_name[stream.first] + "_fps");
        ROS_DEBUG_STREAM("reading parameter:" << param_name);
        _pnh.param(param_name, _fps[stream], IMU_FPS);
        param_name = "enable_" + STREAM_NAME(stream);
        _pnh.param(param_name, _enable[stream], ENABLE_IMU);
        ROS_DEBUG_STREAM("_enable[" << _stream_name[stream.first] << "]:" << _enable[stream]);
    }
    _pnh.param("base_frame_id", _base_frame_id, DEFAULT_BASE_FRAME_ID);
    _pnh.param("odom_frame_id", _odom_frame_id, DEFAULT_ODOM_FRAME_ID);

    std::vector<stream_index_pair> streams(IMAGE_STREAMS);
    streams.insert(streams.end(), HID_STREAMS.begin(), HID_STREAMS.end());
    for (auto& stream : streams)
    {
        string param_name(static_cast<std::ostringstream&&>(std::ostringstream() << STREAM_NAME(stream) << "_frame_id").str());
        _pnh.param(param_name, _frame_id[stream], FRAME_ID(stream));
        ROS_DEBUG_STREAM("frame_id: reading parameter:" << param_name << " : " << _frame_id[stream]);
        param_name = static_cast<std::ostringstream&&>(std::ostringstream() << STREAM_NAME(stream) << "_optical_frame_id").str();
        _pnh.param(param_name, _optical_frame_id[stream], OPTICAL_FRAME_ID(stream));
        ROS_DEBUG_STREAM("optical: reading parameter:" << param_name << " : " << _optical_frame_id[stream]);
    }

    std::string unite_imu_method_str("");
    _pnh.param("unite_imu_method", unite_imu_method_str, DEFAULT_UNITE_IMU_METHOD);
    if (unite_imu_method_str == "linear_interpolation")
        _imu_sync_method = imu_sync_method::LINEAR_INTERPOLATION;
    else if (unite_imu_method_str == "copy")
        _imu_sync_method = imu_sync_method::COPY;
    else
        _imu_sync_method = imu_sync_method::NONE;

    if (_imu_sync_method > imu_sync_method::NONE)
    {
        _pnh.param("imu_optical_frame_id", _optical_frame_id[GYRO], DEFAULT_IMU_OPTICAL_FRAME_ID);
    }

    for (auto& stream : IMAGE_STREAMS)
    {
        if (stream == DEPTH) continue;
        if (stream.second > 1) continue;
        string param_name(static_cast<std::ostringstream&&>(std::ostringstream() << "aligned_depth_to_" << STREAM_NAME(stream) << "_frame_id").str());
        _pnh.param(param_name, _depth_aligned_frame_id[stream], ALIGNED_DEPTH_TO_FRAME_ID(stream));
    }

    _pnh.param("clip_distance", _clipping_distance, static_cast<float>(-1.0));
    _pnh.param("linear_accel_cov", _linear_accel_cov, static_cast<double>(0.01));
    _pnh.param("angular_velocity_cov", _angular_velocity_cov, static_cast<double>(0.01));
    _pnh.param("hold_back_imu_for_frames", _hold_back_imu_for_frames, HOLD_BACK_IMU_FOR_FRAMES);
}

void BaseRealSenseNode::setupDevice()
{
    ROS_INFO("setupDevice...");
    try{
        if (!_json_file_path.empty())
        {
            if (_dev.is<rs400::advanced_mode>())
            {
                std::stringstream ss;
                std::ifstream in(_json_file_path);
                if (in.is_open())
                {
                    ss << in.rdbuf();
                    std::string json_file_content = ss.str();

                    auto adv = _dev.as<rs400::advanced_mode>();
                    adv.load_json(json_file_content);
                    ROS_INFO_STREAM("JSON file is loaded! (" << _json_file_path << ")");
                }
                else
                    ROS_WARN_STREAM("JSON file provided doesn't exist! (" << _json_file_path << ")");
            }
            else
                ROS_WARN("Device does not support advanced settings!");
        }
        else
            ROS_INFO("JSON file is not provided");

        ROS_INFO_STREAM("ROS Node Namespace: " << _namespace);

        auto camera_name = _dev.get_info(RS2_CAMERA_INFO_NAME);
        ROS_INFO_STREAM("Device Name: " << camera_name);

        ROS_INFO_STREAM("Device Serial No: " << _serial_no);

        auto fw_ver = _dev.get_info(RS2_CAMERA_INFO_FIRMWARE_VERSION);
        ROS_INFO_STREAM("Device FW version: " << fw_ver);

        auto pid = _dev.get_info(RS2_CAMERA_INFO_PRODUCT_ID);
        ROS_INFO_STREAM("Device Product ID: 0x" << pid);

        ROS_INFO_STREAM("Enable PointCloud: " << ((_pointcloud)?"On":"Off"));
        ROS_INFO_STREAM("Align Depth: " << ((_align_depth)?"On":"Off"));
        ROS_INFO_STREAM("Sync Mode: " << ((_sync_frames)?"On":"Off"));

        _dev_sensors = _dev.query_sensors();


        std::function<void(rs2::frame)> frame_callback_function, imu_callback_function;
        if (_sync_frames)
        {
            frame_callback_function = _syncer;

            auto frame_callback_inner = [this](rs2::frame frame){
                frame_callback(frame);
            };
            _syncer.start(frame_callback_inner);
        }
        else
        {
            frame_callback_function = [this](rs2::frame frame){frame_callback(frame);};
        }

        if (_imu_sync_method == imu_sync_method::NONE)
        {
            imu_callback_function = [this](rs2::frame frame){imu_callback(frame);};
        }
        else
        {
            imu_callback_function = [this](rs2::frame frame){imu_callback_sync(frame, _imu_sync_method);};
        }
        std::function<void(rs2::frame)> multiple_message_callback_function = [this](rs2::frame frame){multiple_message_callback(frame, _imu_sync_method);};
        std::function<void(rs2::frame)> pose_callback_function = [this](rs2::frame frame){pose_callback(frame);};

        ROS_INFO_STREAM("Device Sensors: ");
        for(auto&& elem : _dev_sensors)
        {
            std::string module_name = elem.get_info(RS2_CAMERA_INFO_NAME);

            if ("Stereo Module" == module_name)
            {
                _sensors[DEPTH] = elem;
                _sensors[INFRA1] = elem;
                _sensors[INFRA2] = elem;
                _sensors_callback[module_name] = frame_callback_function;
            }
            else if ("Coded-Light Depth Sensor" == module_name)
            {
                _sensors[DEPTH] = elem;
                _sensors[INFRA1] = elem;
                _sensors_callback[module_name] = frame_callback_function;
            }
            else if ("RGB Camera" == module_name)
            {
                _sensors[COLOR] = elem;
                _sensors_callback[module_name] = frame_callback_function;
            }
            else if ("Wide FOV Camera" == module_name)
            {
                _sensors[FISHEYE] = elem;
                _sensors_callback[module_name] = frame_callback_function;
            }
            else if ("Motion Module" == module_name)
            {
                _sensors[GYRO] = elem;
                _sensors[ACCEL] = elem;
                _sensors_callback[module_name] = imu_callback_function;
            }
            else if ("Tracking Module" == module_name)
            {
                _sensors[GYRO] = elem;
                _sensors[ACCEL] = elem;
                _sensors[POSE] = elem;
                _sensors[FISHEYE1] = elem;
                _sensors[FISHEYE2] = elem;
                _sensors_callback[module_name] = multiple_message_callback_function;
            }
            else
            {
                ROS_ERROR_STREAM("Module Name \"" << module_name << "\" isn't supported by LibRealSense! Terminating RealSense Node...");
                ros::shutdown();
                exit(1);
            }
            ROS_INFO_STREAM(std::string(elem.get_info(RS2_CAMERA_INFO_NAME)) << " was found.");
        }

        // Update "enable" map
        for (std::pair<stream_index_pair, bool> const& enable : _enable )
        {
            const stream_index_pair& stream_index(enable.first);
            if (enable.second && _sensors.find(stream_index) == _sensors.end())
            {
                ROS_INFO_STREAM("(" << rs2_stream_to_string(stream_index.first) << ", " << stream_index.second << ") sensor isn't supported by current device! -- Skipping...");
                _enable[enable.first] = false;
            }
        }
    }
    catch(const std::exception& ex)
    {
        ROS_ERROR_STREAM("An exception has been thrown: " << ex.what());
        throw;
    }
    catch(...)
    {
        ROS_ERROR_STREAM("Unknown exception has occured!");
        throw;
    }
}

void BaseRealSenseNode::setupPublishers()
{
    ROS_INFO("setupPublishers...");
    image_transport::ImageTransport image_transport(_node_handle);

    for (auto& stream : IMAGE_STREAMS)
    {
        if (_enable[stream])
        {
            std::stringstream image_raw, camera_info;
            bool rectified_image = false;
            if (stream == DEPTH || stream == INFRA1 || stream == INFRA2)
                rectified_image = true;

            std::string stream_name(STREAM_NAME(stream));
            image_raw << stream_name << "/image_" << ((rectified_image)?"rect_":"") << "raw";
            camera_info << stream_name << "/camera_info";

            std::shared_ptr<FrequencyDiagnostics> frequency_diagnostics(new FrequencyDiagnostics(_fps[stream], stream_name, _serial_no));
            _image_publishers[stream] = {image_transport.advertise(image_raw.str(), 1), frequency_diagnostics};
            _info_publisher[stream] = _node_handle.advertise<sensor_msgs::CameraInfo>(camera_info.str(), 1);

            if (_align_depth && (stream != DEPTH) && stream.second < 2)
            {
                std::stringstream aligned_image_raw, aligned_camera_info;
                aligned_image_raw << "aligned_depth_to_" << stream_name << "/image_raw";
                aligned_camera_info << "aligned_depth_to_" << stream_name << "/camera_info";

                std::string aligned_stream_name = "aligned_depth_to_" + stream_name;
                std::shared_ptr<FrequencyDiagnostics> frequency_diagnostics(new FrequencyDiagnostics(_fps[stream], aligned_stream_name, _serial_no));
                _depth_aligned_image_publishers[stream] = {image_transport.advertise(aligned_image_raw.str(), 1), frequency_diagnostics};
                _depth_aligned_info_publisher[stream] = _node_handle.advertise<sensor_msgs::CameraInfo>(aligned_camera_info.str(), 1);
            }

            if (stream == DEPTH && _pointcloud)
            {
                _pointcloud_publisher = _node_handle.advertise<sensor_msgs::PointCloud2>("depth/color/points", 1);
            }
        }
    }

    _synced_imu_publisher = std::make_shared<SyncedImuPublisher>();
    if (_imu_sync_method > imu_sync_method::NONE && _enable[GYRO] && _enable[ACCEL])
    {
        ROS_INFO("Start publisher IMU");
        _synced_imu_publisher = std::make_shared<SyncedImuPublisher>(_node_handle.advertise<sensor_msgs::Imu>("imu", 1));
        _synced_imu_publisher->Enable(_hold_back_imu_for_frames);

        _info_publisher[GYRO] = _node_handle.advertise<IMUInfo>("imu_info", 1, true);
    }
    else
    {
        if (_enable[GYRO])
        {
            _imu_publishers[GYRO] = _node_handle.advertise<sensor_msgs::Imu>("gyro/sample", 100);
            _info_publisher[GYRO] = _node_handle.advertise<IMUInfo>("gyro/imu_info", 1, true);
        }

        if (_enable[ACCEL])
        {
            _imu_publishers[ACCEL] = _node_handle.advertise<sensor_msgs::Imu>("accel/sample", 100);
            _info_publisher[ACCEL] = _node_handle.advertise<IMUInfo>("accel/imu_info", 1, true);
        }
    }
    if (_enable[POSE])
    {
        _imu_publishers[POSE] = _node_handle.advertise<nav_msgs::Odometry>("odom/sample", 100);
    }


    if (_enable[FISHEYE] &&
        _enable[DEPTH])
    {
        _depth_to_other_extrinsics_publishers[FISHEYE] = _node_handle.advertise<Extrinsics>("extrinsics/depth_to_fisheye", 1, true);
    }

    if (_enable[COLOR] &&
        _enable[DEPTH])
    {
        _depth_to_other_extrinsics_publishers[COLOR] = _node_handle.advertise<Extrinsics>("extrinsics/depth_to_color", 1, true);
    }

    if (_enable[INFRA1] &&
        _enable[DEPTH])
    {
        _depth_to_other_extrinsics_publishers[INFRA1] = _node_handle.advertise<Extrinsics>("extrinsics/depth_to_infra1", 1, true);
    }

    if (_enable[INFRA2] &&
        _enable[DEPTH])
    {
        _depth_to_other_extrinsics_publishers[INFRA2] = _node_handle.advertise<Extrinsics>("extrinsics/depth_to_infra2", 1, true);
    }
}

void BaseRealSenseNode::publishAlignedDepthToOthers(rs2::frameset frames, const ros::Time& t)
{
    for (auto it = frames.begin(); it != frames.end(); ++it)
    {
        auto frame = (*it);
        auto stream_type = frame.get_profile().stream_type();

        if (RS2_STREAM_DEPTH == stream_type)
            continue;

        auto stream_index = frame.get_profile().stream_index();
        if (stream_index > 1)
        {
            continue;
        }
        stream_index_pair sip{stream_type, stream_index};
        auto& info_publisher = _depth_aligned_info_publisher.at(sip);
        auto& image_publisher = _depth_aligned_image_publishers.at(sip);

        if(0 != info_publisher.getNumSubscribers() ||
           0 != image_publisher.first.getNumSubscribers())
        {
            std::shared_ptr<rs2::align> align;
            try{
                align = _align.at(stream_type);
            }
            catch(const std::out_of_range& e)
            {
                ROS_DEBUG_STREAM("Allocate align filter for:" << rs2_stream_to_string(sip.first) << sip.second);
                align = (_align[stream_type] = std::make_shared<rs2::align>(stream_type));
            }
            rs2::frameset processed = frames.apply_filter(*align);
            rs2::depth_frame aligned_depth_frame = processed.get_depth_frame();

            static const auto meter_to_mm = 0.001f;
            int width = aligned_depth_frame.get_width();
            int height = aligned_depth_frame.get_height();
            uint16_t* p_depth_frame = reinterpret_cast<uint16_t*>(const_cast<void*>(aligned_depth_frame.get_data()));
            for (int y=0; y<height; ++y)
            {
                for (int x=0; x<width; ++x)
                {
                    p_depth_frame[y*width+x] *= _depth_scale_meters / meter_to_mm;
                }

            }

            publishFrame(aligned_depth_frame, t, sip,
                         _depth_aligned_image,
                         _depth_aligned_info_publisher,
                         _depth_aligned_image_publishers, _depth_aligned_seq,
                         _depth_aligned_camera_info, _optical_frame_id,
                         _depth_aligned_encoding);
        }
    }
}

void BaseRealSenseNode::enable_devices()
{
    for (auto& elem : IMAGE_STREAMS)
    {
        if (_enable[elem])
        {
            auto& sens = _sensors[elem];
            auto profiles = sens.get_stream_profiles();
            for (auto& profile : profiles)
            {
                auto video_profile = profile.as<rs2::video_stream_profile>();
                ROS_DEBUG_STREAM("Sensor profile: " <<
                                    "stream_type: " << rs2_stream_to_string(elem.first) << "(" << elem.second << ")" <<
                                    "Format: " << video_profile.format() <<
                                    ", Width: " << video_profile.width() <<
                                    ", Height: " << video_profile.height() <<
                                    ", FPS: " << video_profile.fps());

                if ((video_profile.stream_type() == elem.first) &&
                    (_width[elem] == 0 || video_profile.width() == _width[elem]) &&
                    (_height[elem] == 0 || video_profile.height() == _height[elem]) &&
                    (_fps[elem] == 0 || video_profile.fps() == _fps[elem]) &&
                    video_profile.stream_index() == elem.second)
                {
                    _width[elem] = video_profile.width();
                    _height[elem] = video_profile.height();
                    _fps[elem] = video_profile.fps();

                    _enabled_profiles[elem].push_back(profile);

                    _image[elem] = cv::Mat(_height[elem], _width[elem], _image_format[elem.first], cv::Scalar(0, 0, 0));

                    ROS_INFO_STREAM(STREAM_NAME(elem) << " stream is enabled - width: " << _width[elem] << ", height: " << _height[elem] << ", fps: " << _fps[elem]);
                    break;
                }
            }
            if (_enabled_profiles.find(elem) == _enabled_profiles.end())
            {
                ROS_WARN_STREAM("Given stream configuration is not supported by the device! " <<
                    " Stream: " << rs2_stream_to_string(elem.first) <<
                    ", Stream Index: " << elem.second <<
                    ", Width: " << _width[elem] <<
                    ", Height: " << _height[elem] <<
                    ", FPS: " << _fps[elem]);
                _enable[elem] = false;
            }
        }
    }
	if (_align_depth)
	{
		for (auto& profiles : _enabled_profiles)
		{
			_depth_aligned_image[profiles.first] = cv::Mat(_height[DEPTH], _width[DEPTH], _image_format[DEPTH.first], cv::Scalar(0, 0, 0));
		}
	}

    // Streaming HID
    for (auto& elem : HID_STREAMS)
    {
        if (_enable[elem])
        {
            auto& sens = _sensors[elem];
            auto profiles = sens.get_stream_profiles();
            ROS_DEBUG_STREAM("Available profiles:");
            for (rs2::stream_profile& profile : profiles)
            {
                ROS_DEBUG_STREAM("type:" << rs2_stream_to_string(profile.stream_type()) <<
                                " fps: " << profile.fps() << ". format: " << profile.format());
            }
            for (rs2::stream_profile& profile : profiles)
            {
                if (profile.stream_type() == elem.first &&
                   (_fps[elem] == 0 || profile.fps() == _fps[elem]))
                {
                    _fps[elem] = profile.fps();
                    _enabled_profiles[elem].push_back(profile);
                    break;
                }
            }
            if (_enabled_profiles.find(elem) == _enabled_profiles.end())
            {
                std::string stream_name(STREAM_NAME(elem));
                ROS_WARN_STREAM("No mathcing profile found for " << stream_name << " with fps=" << _fps[elem]);
                ROS_WARN_STREAM("profiles found for " <<stream_name << ":");
                for (rs2::stream_profile& profile : profiles)
                {
                    if (profile.stream_type() != elem.first) continue;
                    ROS_WARN_STREAM("fps: " << profile.fps() << ". format: " << profile.format());
                }
            }
        }
    }
}

void BaseRealSenseNode::setupFilters()
{
    std::vector<std::string> filters_str;
    boost::split(filters_str, _filters_str, [](char c){return c == ',';});
    bool use_disparity_filter(false);
    bool use_colorizer_filter(false);
    for (std::vector<std::string>::const_iterator s_iter=filters_str.begin(); s_iter!=filters_str.end(); s_iter++)
    {
        if ((*s_iter) == "colorizer")
        {
            use_colorizer_filter = true;
        }
        else if ((*s_iter) == "disparity")
        {
            use_disparity_filter = true;
        }
        else if ((*s_iter) == "spatial")
        {
            ROS_INFO("Add Filter: spatial");
            _filters.push_back(NamedFilter("spatial", std::make_shared<rs2::spatial_filter>()));
        }
        else if ((*s_iter) == "temporal")
        {
            ROS_INFO("Add Filter: temporal");
            _filters.push_back(NamedFilter("temporal", std::make_shared<rs2::temporal_filter>()));
        }
        else if ((*s_iter) == "decimation")
        {
            ROS_INFO("Add Filter: decimation");
            _filters.push_back(NamedFilter("decimation", std::make_shared<rs2::decimation_filter>()));
        }
        else if ((*s_iter) == "pointcloud")
        {
            assert(_pointcloud); // For now, it is set in getParameters()..
        }
        else if ((*s_iter).size() > 0)
        {
            ROS_ERROR_STREAM("Unknown Filter: " << (*s_iter));
            throw;
        }
    }
    if (use_disparity_filter)
    {
        ROS_INFO("Add Filter: disparity");
        _filters.insert(_filters.begin(), NamedFilter("disparity_start", std::make_shared<rs2::disparity_transform>()));
        _filters.push_back(NamedFilter("disparity_end", std::make_shared<rs2::disparity_transform>(false)));
        ROS_INFO("Done Add Filter: disparity");
    }
    if (use_colorizer_filter)
    {
        ROS_INFO("Add Filter: colorizer");
        _filters.push_back(NamedFilter("colorizer", std::make_shared<rs2::colorizer>()));

        // Types for depth stream
        _image_format[DEPTH.first] = _image_format[COLOR.first];    // CVBridge type
        _encoding[DEPTH.first] = _encoding[COLOR.first]; // ROS message type
        _unit_step_size[DEPTH.first] = _unit_step_size[COLOR.first]; // sensor_msgs::ImagePtr row step size

        _width[DEPTH] = _width[COLOR];
        _height[DEPTH] = _height[COLOR];
        _image[DEPTH] = cv::Mat(_height[DEPTH], _width[DEPTH], _image_format[DEPTH.first], cv::Scalar(0, 0, 0));
    }
    if (_pointcloud)
    {
    	ROS_INFO("Add Filter: pointcloud");
        _filters.push_back(NamedFilter("pointcloud", std::make_shared<rs2::pointcloud>(_pointcloud_texture.first, _pointcloud_texture.second)));
    }
    ROS_INFO("num_filters: %d", static_cast<int>(_filters.size()));
}

void BaseRealSenseNode::fix_depth_scale(rs2::depth_frame& depth_frame)
{
    uint16_t* p_depth_frame = reinterpret_cast<uint16_t*>(const_cast<void*>(depth_frame.get_data()));

    static const auto meter_to_mm = 0.001f;
    if (abs(_depth_scale_meters - meter_to_mm) < 1e-6)
        return;

    int width = depth_frame.get_width();
    int height = depth_frame.get_height();

    #ifdef _OPENMP
    #pragma omp parallel for schedule(dynamic) //Using OpenMP to try to parallelise the loop
    #endif
    for (int y = 0; y < height; y++)
    {
        auto depth_pixel_index = y * width;
        for (int x = 0; x < width; x++, ++depth_pixel_index)
        {
            p_depth_frame[depth_pixel_index] *= _depth_scale_meters / meter_to_mm;
        }
    }
}
<<<<<<< HEAD

void BaseRealSenseNode::clip_depth(rs2::depth_frame& depth_frame, float clipping_dist)
{
    uint16_t* p_depth_frame = reinterpret_cast<uint16_t*>(const_cast<void*>(depth_frame.get_data()));

    int width = depth_frame.get_width();
    int height = depth_frame.get_height();

=======

void BaseRealSenseNode::clip_depth(rs2::depth_frame& depth_frame, float clipping_dist)
{
    uint16_t* p_depth_frame = reinterpret_cast<uint16_t*>(const_cast<void*>(depth_frame.get_data()));

    int width = depth_frame.get_width();
    int height = depth_frame.get_height();

>>>>>>> b2d8da00
    #ifdef _OPENMP
    #pragma omp parallel for schedule(dynamic) //Using OpenMP to try to parallelise the loop
    #endif
    uint16_t clipping_value = static_cast<uint16_t>(clipping_dist / _depth_scale_meters);
    for (int y = 0; y < height; y++)
    {
        auto depth_pixel_index = y * width;
        for (int x = 0; x < width; x++, ++depth_pixel_index)
        {
            // Check if the depth value is greater than the threashold
            if (p_depth_frame[depth_pixel_index] > clipping_value)
            {
                p_depth_frame[depth_pixel_index] = 0; //Set to invalid (<=0) value.
            }
        }
    }
}

BaseRealSenseNode::CIMUHistory::CIMUHistory(size_t size)
{
    m_max_size = size;
}
void BaseRealSenseNode::CIMUHistory::add_data(sensor_name module, BaseRealSenseNode::CIMUHistory::imuData data)
{
    m_map[module].push_front(data);
    if (m_map[module].size() > m_max_size)
        m_map[module].pop_back();
}
bool BaseRealSenseNode::CIMUHistory::is_all_data(sensor_name module)
{
    return m_map[module].size() == m_max_size;
}
bool BaseRealSenseNode::CIMUHistory::is_data(sensor_name module)
{
    return m_map[module].size() > 0;
}
const std::list<BaseRealSenseNode::CIMUHistory::imuData>& BaseRealSenseNode::CIMUHistory::get_data(sensor_name module)
{
    return m_map[module];
}
BaseRealSenseNode::CIMUHistory::imuData BaseRealSenseNode::CIMUHistory::last_data(sensor_name module)
{
    return m_map[module].front();
}
BaseRealSenseNode::CIMUHistory::imuData BaseRealSenseNode::CIMUHistory::imuData::operator*(const double factor)
{
    BaseRealSenseNode::CIMUHistory::imuData new_data(*this);
    new_data.m_reading *= factor;
    new_data.m_time *= factor;
    return new_data;
}

BaseRealSenseNode::CIMUHistory::imuData BaseRealSenseNode::CIMUHistory::imuData::operator+(const BaseRealSenseNode::CIMUHistory::imuData& other)
{
    BaseRealSenseNode::CIMUHistory::imuData new_data(*this);
    new_data.m_reading += other.m_reading;
    new_data.m_time += other.m_time;
    return new_data;
}

double BaseRealSenseNode::FillImuData_LinearInterpolation(const stream_index_pair stream_index, const BaseRealSenseNode::CIMUHistory::imuData imu_data, sensor_msgs::Imu& imu_msg)
{
    static CIMUHistory _imu_history(2);
    CIMUHistory::sensor_name this_sensor(static_cast<CIMUHistory::sensor_name>(ACCEL == stream_index));
    CIMUHistory::sensor_name that_sensor(static_cast<CIMUHistory::sensor_name>(!this_sensor));
    _imu_history.add_data(this_sensor, imu_data);

    if (!_imu_history.is_all_data(this_sensor) || !_imu_history.is_data(that_sensor) )
        return -1;
    const std::list<CIMUHistory::imuData> this_data = _imu_history.get_data(this_sensor);
    CIMUHistory::imuData that_last_data = _imu_history.last_data(that_sensor);
    std::list<CIMUHistory::imuData>::const_iterator this_data_iter = this_data.begin();
    CIMUHistory::imuData this_last_data(*this_data_iter);
    this_data_iter++;
    CIMUHistory::imuData this_prev_data(*this_data_iter);
    if (this_prev_data.m_time > that_last_data.m_time)
        return -1;  // "that" data was already sent.
    double factor( (that_last_data.m_time - this_prev_data.m_time) / (this_last_data.m_time - this_prev_data.m_time) );
    CIMUHistory::imuData interp_data = this_prev_data*(1-factor) + this_last_data*factor;

    CIMUHistory::imuData accel_data = that_last_data;
    CIMUHistory::imuData gyro_data = interp_data;
    if (this_sensor == CIMUHistory::sensor_name::mACCEL)
    {
        std::swap(accel_data, gyro_data);
    }
    imu_msg.angular_velocity.x = gyro_data.m_reading.x;
    imu_msg.angular_velocity.y = gyro_data.m_reading.y;
    imu_msg.angular_velocity.z = gyro_data.m_reading.z;

    imu_msg.linear_acceleration.x = accel_data.m_reading.x;
    imu_msg.linear_acceleration.y = accel_data.m_reading.y;
    imu_msg.linear_acceleration.z = accel_data.m_reading.z;
    return that_last_data.m_time;
}


double BaseRealSenseNode::FillImuData_Copy(const stream_index_pair stream_index, const BaseRealSenseNode::CIMUHistory::imuData imu_data, sensor_msgs::Imu& imu_msg)
{
    if (GYRO == stream_index)
    {
        imu_msg.angular_velocity.x = imu_data.m_reading.x;
        imu_msg.angular_velocity.y = imu_data.m_reading.y;
        imu_msg.angular_velocity.z = imu_data.m_reading.z;
    }
    else if (ACCEL == stream_index)
    {
        imu_msg.linear_acceleration.x = imu_data.m_reading.x;
        imu_msg.linear_acceleration.y = imu_data.m_reading.y;
        imu_msg.linear_acceleration.z = imu_data.m_reading.z;
    }
    return imu_data.m_time;
}

void BaseRealSenseNode::ConvertFromOpticalFrameToFrame(float3& data)
{
    float3 temp;
    temp.x = data.z;
    temp.y = -data.x;
    temp.z = -data.y;

    data.x = temp.x;
    data.y = temp.y;
    data.z = temp.z;
}

void BaseRealSenseNode::imu_callback_sync(rs2::frame frame, imu_sync_method sync_method)
{
    static std::mutex m_mutex;
    static const stream_index_pair stream_imu = GYRO;
    static sensor_msgs::Imu imu_msg = sensor_msgs::Imu();
    static int seq = 0;
    static bool init_gyro(false), init_accel(false);
    static double accel_factor(0);
    imu_msg.header.frame_id = _frame_id[stream_imu];
    imu_msg.orientation.x = 0.0;
    imu_msg.orientation.y = 0.0;
    imu_msg.orientation.z = 0.0;
    imu_msg.orientation.w = 0.0;

    imu_msg.orientation_covariance = { -1.0, 0.0, 0.0, 0.0, 0.0, 0.0, 0.0, 0.0, 0.0};
    imu_msg.linear_acceleration_covariance = { _linear_accel_cov, 0.0, 0.0, 0.0, _linear_accel_cov, 0.0, 0.0, 0.0, _linear_accel_cov};
    imu_msg.angular_velocity_covariance = { _angular_velocity_cov, 0.0, 0.0, 0.0, _angular_velocity_cov, 0.0, 0.0, 0.0, _angular_velocity_cov};

    m_mutex.lock();

    while (true)
    {
        auto stream = frame.get_profile().stream_type();
        auto stream_index = (stream == GYRO.first)?GYRO:ACCEL;
        double frame_time = frame.get_timestamp();

        bool placeholder_false(false);
        if (_is_initialized_time_base.compare_exchange_strong(placeholder_false, true) )
        {
            setBaseTime(frame_time, RS2_TIMESTAMP_DOMAIN_SYSTEM_TIME == frame.get_frame_timestamp_domain());
        }

        seq += 1;
        double elapsed_camera_ms = (/*ms*/ frame_time - /*ms*/ _camera_time_base) / 1000.0;

        if (0 != _synced_imu_publisher->getNumSubscribers())
        {
            auto crnt_reading = *(reinterpret_cast<const float3*>(frame.get_data()));
            if (true)
            {
                // Convert from optical frame to frame:
                ConvertFromOpticalFrameToFrame(crnt_reading);
                imu_msg.header.frame_id = _frame_id[stream_index];
            }
            if (GYRO == stream_index)
            {
                init_gyro = true;
            }
            if (ACCEL == stream_index)
            {
                if (!init_accel)
                {
                    // Init accel_factor:
                    Eigen::Vector3d v(crnt_reading.x, crnt_reading.y, crnt_reading.z);
                    accel_factor = 9.81 / v.norm();
                    ROS_INFO_STREAM("accel_factor set to: " << accel_factor);
                }
                init_accel = true;
                if (true)
                {
                    Eigen::Vector3d v(crnt_reading.x, crnt_reading.y, crnt_reading.z);
                    v*=accel_factor;
                    crnt_reading.x = v.x();
                    crnt_reading.y = v.y();
                    crnt_reading.z = v.z();
                }
            }
            CIMUHistory::imuData imu_data(crnt_reading, elapsed_camera_ms);
            switch (sync_method)
            {
                case NONE: //Cannot really be NONE. Just to avoid compilation warning.
                case COPY:
                    elapsed_camera_ms = FillImuData_Copy(stream_index, imu_data, imu_msg);
                    break;
                case LINEAR_INTERPOLATION:
                    elapsed_camera_ms = FillImuData_LinearInterpolation(stream_index, imu_data, imu_msg);
                    break;
            }
            if (elapsed_camera_ms < 0)
                break;
            ros::Time t(_ros_time_base.toSec() + elapsed_camera_ms);
            imu_msg.header.seq = seq;
            imu_msg.header.stamp = t;
            if (!(init_gyro && init_accel))
                break;
            _synced_imu_publisher->Publish(imu_msg);
            ROS_DEBUG("Publish united %s stream", rs2_stream_to_string(frame.get_profile().stream_type()));
        }
        break;
    }
    m_mutex.unlock();
};

void BaseRealSenseNode::imu_callback(rs2::frame frame)
{
    auto stream = frame.get_profile().stream_type();
    double frame_time = frame.get_timestamp();
    bool placeholder_false(false);
    if (_is_initialized_time_base.compare_exchange_strong(placeholder_false, true) )
    {
        setBaseTime(frame_time, RS2_TIMESTAMP_DOMAIN_SYSTEM_TIME == frame.get_frame_timestamp_domain());
    }

    ROS_DEBUG("Frame arrived: stream: %s ; index: %d ; Timestamp Domain: %s",
                rs2_stream_to_string(frame.get_profile().stream_type()),
                frame.get_profile().stream_index(),
                rs2_timestamp_domain_to_string(frame.get_frame_timestamp_domain()));

    auto stream_index = (stream == GYRO.first)?GYRO:ACCEL;
    if (0 != _info_publisher[stream_index].getNumSubscribers() ||
        0 != _imu_publishers[stream_index].getNumSubscribers())
    {
        double elapsed_camera_ms = (/*ms*/ frame_time - /*ms*/ _camera_time_base) / 1000.0;
        ros::Time t(_ros_time_base.toSec() + elapsed_camera_ms);

        auto imu_msg = sensor_msgs::Imu();
        imu_msg.header.frame_id = _optical_frame_id[stream_index];
        imu_msg.orientation.x = 0.0;
        imu_msg.orientation.y = 0.0;
        imu_msg.orientation.z = 0.0;
        imu_msg.orientation.w = 0.0;
        imu_msg.orientation_covariance = { -1.0, 0.0, 0.0, 0.0, 0.0, 0.0, 0.0, 0.0, 0.0};
        imu_msg.linear_acceleration_covariance = { _linear_accel_cov, 0.0, 0.0, 0.0, _linear_accel_cov, 0.0, 0.0, 0.0, _linear_accel_cov};
        imu_msg.angular_velocity_covariance = { _angular_velocity_cov, 0.0, 0.0, 0.0, _angular_velocity_cov, 0.0, 0.0, 0.0, _angular_velocity_cov};

        auto crnt_reading = *(reinterpret_cast<const float3*>(frame.get_data()));
        ConvertFromOpticalFrameToFrame(crnt_reading);
        if (GYRO == stream_index)
        {
            imu_msg.angular_velocity.x = crnt_reading.x;
            imu_msg.angular_velocity.y = crnt_reading.y;
            imu_msg.angular_velocity.z = crnt_reading.z;
        }
        else if (ACCEL == stream_index)
        {
            imu_msg.linear_acceleration.x = crnt_reading.x;
            imu_msg.linear_acceleration.y = crnt_reading.y;
            imu_msg.linear_acceleration.z = crnt_reading.z;
        }
        _seq[stream_index] += 1;
        imu_msg.header.seq = _seq[stream_index];
        imu_msg.header.stamp = t;
        _imu_publishers[stream_index].publish(imu_msg);
        ROS_DEBUG("Publish %s stream", rs2_stream_to_string(frame.get_profile().stream_type()));
    }
}

void BaseRealSenseNode::pose_callback(rs2::frame frame)
{
    double frame_time = frame.get_timestamp();
    bool placeholder_false(false);
    if (_is_initialized_time_base.compare_exchange_strong(placeholder_false, true) )
    {
        setBaseTime(frame_time, RS2_TIMESTAMP_DOMAIN_SYSTEM_TIME == frame.get_frame_timestamp_domain());
    }

    ROS_DEBUG("Frame arrived: stream: %s ; index: %d ; Timestamp Domain: %s",
                rs2_stream_to_string(frame.get_profile().stream_type()),
                frame.get_profile().stream_index(),
                rs2_timestamp_domain_to_string(frame.get_frame_timestamp_domain()));
    const auto& stream_index(POSE);
    rs2_pose pose = frame.as<rs2::pose_frame>().get_pose_data();
    double elapsed_camera_ms = (/*ms*/ frame_time - /*ms*/ _camera_time_base) / 1000.0;
    ros::Time t(_ros_time_base.toSec() + elapsed_camera_ms);

    geometry_msgs::PoseStamped pose_msg;
    pose_msg.pose.position.x = -pose.translation.z;
    pose_msg.pose.position.y = -pose.translation.x;
    pose_msg.pose.position.z = pose.translation.y;
    pose_msg.pose.orientation.x = -pose.rotation.z;
    pose_msg.pose.orientation.y = -pose.rotation.x;
    pose_msg.pose.orientation.z = pose.rotation.y;
    pose_msg.pose.orientation.w = pose.rotation.w;

    static tf2_ros::TransformBroadcaster br;
    geometry_msgs::TransformStamped msg;
    msg.header.stamp = t;
    msg.header.frame_id = _odom_frame_id;
    msg.child_frame_id = _frame_id[POSE];
    msg.transform.translation.x = pose_msg.pose.position.x;
    msg.transform.translation.y = pose_msg.pose.position.y;
    msg.transform.translation.z = pose_msg.pose.position.z;
    msg.transform.rotation.x = pose_msg.pose.orientation.x;
    msg.transform.rotation.y = pose_msg.pose.orientation.y;
    msg.transform.rotation.z = pose_msg.pose.orientation.z;
    msg.transform.rotation.w = pose_msg.pose.orientation.w;

    br.sendTransform(msg);

    if (0 != _imu_publishers[stream_index].getNumSubscribers())
    {
        double cov_pose(_linear_accel_cov * pow(10, 3-pose.tracker_confidence));
        double cov_twist(_angular_velocity_cov * pow(10, 1-pose.tracker_confidence));

        geometry_msgs::Vector3Stamped v_msg;
        v_msg.vector.x = -pose.velocity.z;
        v_msg.vector.y = -pose.velocity.x;
        v_msg.vector.z = pose.velocity.y;

        geometry_msgs::Vector3Stamped om_msg;
        om_msg.vector.x = -pose.angular_velocity.z;
        om_msg.vector.y = -pose.angular_velocity.x;
        om_msg.vector.z = pose.angular_velocity.y;

        nav_msgs::Odometry odom_msg;
        _seq[stream_index] += 1;

        odom_msg.header.frame_id = _odom_frame_id;
        odom_msg.child_frame_id = _frame_id[POSE];
        odom_msg.header.stamp = t;
        odom_msg.header.seq = _seq[stream_index];
        odom_msg.pose.pose = pose_msg.pose;
        odom_msg.pose.covariance = {cov_pose, 0, 0, 0, 0, 0,
                                    0, cov_pose, 0, 0, 0, 0,
                                    0, 0, cov_pose, 0, 0, 0,
                                    0, 0, 0, cov_pose, 0, 0,
                                    0, 0, 0, 0, cov_pose, 0,
                                    0, 0, 0, 0, 0, cov_pose};
        odom_msg.twist.twist.linear = v_msg.vector;
        odom_msg.twist.twist.angular = om_msg.vector;
        odom_msg.twist.covariance ={cov_twist, 0, 0, 0, 0, 0,
                                    0, cov_twist, 0, 0, 0, 0,
                                    0, 0, cov_twist, 0, 0, 0,
                                    0, 0, 0, cov_twist, 0, 0,
                                    0, 0, 0, 0, cov_twist, 0,
                                    0, 0, 0, 0, 0, cov_twist};
        _imu_publishers[stream_index].publish(odom_msg);
        ROS_DEBUG("Publish %s stream", rs2_stream_to_string(frame.get_profile().stream_type()));
    }
}

void BaseRealSenseNode::frame_callback(rs2::frame frame)
{
    _synced_imu_publisher->Pause();
    
    try{
        double frame_time = frame.get_timestamp();

        // We compute a ROS timestamp which is based on an initial ROS time at point of first frame,
        // and the incremental timestamp from the camera.
        // In sync mode the timestamp is based on ROS time
        bool placeholder_false(false);
        if (_is_initialized_time_base.compare_exchange_strong(placeholder_false, true) )
        {
            setBaseTime(frame_time, RS2_TIMESTAMP_DOMAIN_SYSTEM_TIME == frame.get_frame_timestamp_domain());
        }

        ros::Time t;
        if (_sync_frames)
        {
            t = ros::Time::now();
        }
        else
        {
            t = ros::Time(_ros_time_base.toSec()+ (/*ms*/ frame_time - /*ms*/ _camera_time_base) / /*ms to seconds*/ 1000);
        }

        if (frame.is<rs2::frameset>())
        {
            ROS_DEBUG("Frameset arrived.");
            bool is_depth_arrived = false;
            auto frameset = frame.as<rs2::frameset>();
            ROS_DEBUG("List of frameset before applying filters: size: %d", static_cast<int>(frameset.size()));
            for (auto it = frameset.begin(); it != frameset.end(); ++it)
            {
                auto f = (*it);
                auto stream_type = f.get_profile().stream_type();
                auto stream_index = f.get_profile().stream_index();
                auto stream_format = f.get_profile().format();
                auto stream_unique_id = f.get_profile().unique_id();

                ROS_DEBUG("Frameset contain (%s, %d, %s %d) frame. frame_number: %llu ; frame_TS: %f ; ros_TS(NSec): %lu",
                            rs2_stream_to_string(stream_type), stream_index, rs2_format_to_string(stream_format), stream_unique_id, frame.get_frame_number(), frame_time, t.toNSec());
            }
            // Clip depth_frame for max range:
            rs2::depth_frame depth_frame = frameset.get_depth_frame();
            if (depth_frame)
            {
                fix_depth_scale(depth_frame);
                if (_clipping_distance > 0)
                {
                    this->clip_depth(depth_frame, _clipping_distance);
                }
            }


            ROS_DEBUG("num_filters: %d", static_cast<int>(_filters.size()));
            for (std::vector<NamedFilter>::const_iterator filter_it = _filters.begin(); filter_it != _filters.end(); filter_it++)
            {
                ROS_DEBUG("Applying filter: %s", filter_it->_name.c_str());
                frameset = filter_it->_filter->process(frameset);
            }

            ROS_DEBUG("List of frameset after applying filters: size: %d", static_cast<int>(frameset.size()));
            for (auto it = frameset.begin(); it != frameset.end(); ++it)
            {
                auto f = (*it);
                auto stream_type = f.get_profile().stream_type();
                auto stream_index = f.get_profile().stream_index();
                auto stream_format = f.get_profile().format();
                auto stream_unique_id = f.get_profile().unique_id();

                ROS_DEBUG("Frameset contain (%s, %d, %s %d) frame. frame_number: %llu ; frame_TS: %f ; ros_TS(NSec): %lu",
                            rs2_stream_to_string(stream_type), stream_index, rs2_format_to_string(stream_format), stream_unique_id, frame.get_frame_number(), frame_time, t.toNSec());
            }
            ROS_DEBUG("END OF LIST");
            ROS_DEBUG_STREAM("Remove streams with same type and index:");
            // TODO - Fix the following issue:
            // Currently publishers are set using a map of stream type and index only.
            // It means that colorized depth image <DEPTH, 0, Z16> and colorized depth image <DEPTH, 0, RGB>
            // use the same publisher.
            // As a workaround we remove the earlier one, the original one, assuming that if colorizer filter is
            // set it means that that's what the client wants.
            //
            bool points_in_set(false);
            std::vector<rs2::frame> frames_to_publish;
            std::vector<stream_index_pair> is_in_set;
            for (auto it = frameset.begin(); it != frameset.end(); ++it)
            {
                auto f = (*it);
                auto stream_type = f.get_profile().stream_type();
                auto stream_index = f.get_profile().stream_index();
                auto stream_format = f.get_profile().format();
                if (f.is<rs2::points>())
                {
                    if (!points_in_set)
                    {
                        points_in_set = true;
                        frames_to_publish.push_back(f);
                    }
                    continue;
                }
                stream_index_pair sip{stream_type,stream_index};
                if (std::find(is_in_set.begin(), is_in_set.end(), sip) == is_in_set.end())
                {
                    is_in_set.push_back(sip);
                    frames_to_publish.push_back(f);
                }
                if (_align_depth && stream_type == RS2_STREAM_DEPTH && stream_format == RS2_FORMAT_Z16)
                {
                    is_depth_arrived = true;
                }
            }

            for (auto it = frames_to_publish.begin(); it != frames_to_publish.end(); ++it)
            {
                auto f = (*it);
                auto stream_type = f.get_profile().stream_type();
                auto stream_index = f.get_profile().stream_index();
                auto stream_format = f.get_profile().format();

                ROS_DEBUG("Frameset contain (%s, %d, %s) frame. frame_number: %llu ; frame_TS: %f ; ros_TS(NSec): %lu",
                            rs2_stream_to_string(stream_type), stream_index, rs2_format_to_string(stream_format), frame.get_frame_number(), frame_time, t.toNSec());

                if (f.is<rs2::points>())
                {
                    if (0 != _pointcloud_publisher.getNumSubscribers())
                    {
                        ROS_DEBUG("Publish pointscloud");
                        publishPointCloud(f.as<rs2::points>(), t, frameset);
                    }
                    continue;
                }
                else
                {
                    ROS_DEBUG("Not points");
                }
                stream_index_pair sip{stream_type,stream_index};
                publishFrame(f, t,
                                sip,
                                _image,
                                _info_publisher,
                                _image_publishers, _seq,
                                _camera_info, _optical_frame_id,
                                _encoding);
            }

            if (_align_depth && is_depth_arrived)
            {
                ROS_DEBUG("publishAlignedDepthToOthers(...)");
                publishAlignedDepthToOthers(frameset, t);
            }
        }
        else if (frame.is<rs2::video_frame>())
        {
            auto stream_type = frame.get_profile().stream_type();
            auto stream_index = frame.get_profile().stream_index();
            ROS_DEBUG("Single video frame arrived (%s, %d). frame_number: %llu ; frame_TS: %f ; ros_TS(NSec): %lu",
                        rs2_stream_to_string(stream_type), stream_index, frame.get_frame_number(), frame_time, t.toNSec());

            stream_index_pair sip{stream_type,stream_index};
            publishFrame(frame, t,
                            sip,
                            _image,
                            _info_publisher,
                            _image_publishers, _seq,
                            _camera_info, _optical_frame_id,
                            _encoding);
        }
    }
    catch(const std::exception& ex)
    {
        ROS_ERROR_STREAM("An error has occurred during frame callback: " << ex.what());
    }
    _synced_imu_publisher->Resume();
}; // frame_callback

void BaseRealSenseNode::multiple_message_callback(rs2::frame frame, imu_sync_method sync_method)
{
    auto stream = frame.get_profile().stream_type();
    switch (stream)
    {
        case RS2_STREAM_GYRO:
        case RS2_STREAM_ACCEL:
            if (sync_method > imu_sync_method::NONE) imu_callback_sync(frame, sync_method);
            else imu_callback(frame);
            break;
        case RS2_STREAM_POSE:
            pose_callback(frame);
            break;
        default:
            frame_callback(frame);
    }
}

void BaseRealSenseNode::setBaseTime(double frame_time, bool warn_no_metadata)
{
    ROS_WARN_COND(warn_no_metadata, "Frame metadata isn't available! (frame_timestamp_domain = RS2_TIMESTAMP_DOMAIN_SYSTEM_TIME)");

    _ros_time_base = ros::Time::now();
    _camera_time_base = frame_time;
}

void BaseRealSenseNode::setupStreams()
{
	ROS_INFO("setupStreams...");
	enable_devices();
    try{
		// Publish image stream info
        for (auto& profiles : _enabled_profiles)
        {
            for (auto& profile : profiles.second)
            {
                if (profile.is<rs2::video_stream_profile>())
                {
                    auto video_profile = profile.as<rs2::video_stream_profile>();
                    updateStreamCalibData(video_profile);
                }
            }
        }

        // Streaming IMAGES
        std::map<std::string, std::vector<rs2::stream_profile> > profiles;
        std::map<std::string, rs2::sensor> active_sensors;
        for (const std::pair<stream_index_pair, std::vector<rs2::stream_profile>>& profile : _enabled_profiles)
        {
            std::string module_name = _sensors[profile.first].get_info(RS2_CAMERA_INFO_NAME);
            ROS_INFO_STREAM("insert " << rs2_stream_to_string(profile.second.begin()->stream_type())
              << " to " << module_name);
            profiles[module_name].insert(profiles[module_name].begin(),
                                            profile.second.begin(),
                                            profile.second.end());
            active_sensors[module_name] = _sensors[profile.first];
        }

        for (const std::pair<std::string, std::vector<rs2::stream_profile> >& sensor_profile : profiles)
        {
            std::string module_name = sensor_profile.first;
            // for (const rs2::stream_profile& profile : sensor_profile.second)
            // {
            //     ROS_WARN_STREAM("type:" << rs2_stream_to_string(profile.stream_type()) <<
            //                     " fps: " << profile.fps() << ". format: " << profile.format());
            // }
            rs2::sensor sensor = active_sensors[module_name];
            sensor.open(sensor_profile.second);
            sensor.start(_sensors_callback[module_name]);
            if (sensor.is<rs2::depth_sensor>())
            {
                _depth_scale_meters = sensor.as<rs2::depth_sensor>().get_depth_scale();
            }
        }
    }
    catch(const std::exception& ex)
    {
        ROS_ERROR_STREAM("An exception has been thrown: " << ex.what());
        throw;
    }
    catch(...)
    {
        ROS_ERROR_STREAM("Unknown exception has occured!");
        throw;
    }
}

void BaseRealSenseNode::updateStreamCalibData(const rs2::video_stream_profile& video_profile)
{
    stream_index_pair stream_index{video_profile.stream_type(), video_profile.stream_index()};
    auto intrinsic = video_profile.get_intrinsics();
    _stream_intrinsics[stream_index] = intrinsic;
    _camera_info[stream_index].width = intrinsic.width;
    _camera_info[stream_index].height = intrinsic.height;
    _camera_info[stream_index].header.frame_id = _optical_frame_id[stream_index];

    _camera_info[stream_index].K.at(0) = intrinsic.fx;
    _camera_info[stream_index].K.at(2) = intrinsic.ppx;
    _camera_info[stream_index].K.at(4) = intrinsic.fy;
    _camera_info[stream_index].K.at(5) = intrinsic.ppy;
    _camera_info[stream_index].K.at(8) = 1;

    _camera_info[stream_index].P.at(0) = _camera_info[stream_index].K.at(0);
    _camera_info[stream_index].P.at(1) = 0;
    _camera_info[stream_index].P.at(2) = _camera_info[stream_index].K.at(2);
    _camera_info[stream_index].P.at(3) = 0;
    _camera_info[stream_index].P.at(4) = 0;
    _camera_info[stream_index].P.at(5) = _camera_info[stream_index].K.at(4);
    _camera_info[stream_index].P.at(6) = _camera_info[stream_index].K.at(5);
    _camera_info[stream_index].P.at(7) = 0;
    _camera_info[stream_index].P.at(8) = 0;
    _camera_info[stream_index].P.at(9) = 0;
    _camera_info[stream_index].P.at(10) = 1;
    _camera_info[stream_index].P.at(11) = 0;

    _camera_info[stream_index].distortion_model = "plumb_bob";

    // set R (rotation matrix) values to identity matrix
    _camera_info[stream_index].R.at(0) = 1.0;
    _camera_info[stream_index].R.at(1) = 0.0;
    _camera_info[stream_index].R.at(2) = 0.0;
    _camera_info[stream_index].R.at(3) = 0.0;
    _camera_info[stream_index].R.at(4) = 1.0;
    _camera_info[stream_index].R.at(5) = 0.0;
    _camera_info[stream_index].R.at(6) = 0.0;
    _camera_info[stream_index].R.at(7) = 0.0;
    _camera_info[stream_index].R.at(8) = 1.0;

    for (int i = 0; i < 5; i++)
    {
        _camera_info[stream_index].D.push_back(intrinsic.coeffs[i]);
    }

    if (stream_index == DEPTH && _enable[DEPTH] && _enable[COLOR])
    {
        _camera_info[stream_index].P.at(3) = 0;     // Tx
        _camera_info[stream_index].P.at(7) = 0;     // Ty
    }

    if (_align_depth)
    {
        for (auto& profiles : _enabled_profiles)
        {
            for (auto& profile : profiles.second)
            {
                auto video_profile = profile.as<rs2::video_stream_profile>();
                stream_index_pair stream_index{video_profile.stream_type(), video_profile.stream_index()};
                _depth_aligned_camera_info[stream_index] = _camera_info[stream_index];
            }
        }
    }
}

tf::Quaternion BaseRealSenseNode::rotationMatrixToQuaternion(const float rotation[9]) const
{
    Eigen::Matrix3f m;
    // We need to be careful about the order, as RS2 rotation matrix is
    // column-major, while Eigen::Matrix3f expects row-major.
    m << rotation[0], rotation[3], rotation[6],
         rotation[1], rotation[4], rotation[7],
         rotation[2], rotation[5], rotation[8];
    Eigen::Quaternionf q(m);
    return tf::Quaternion(q.x(), q.y(), q.z(), q.w());
}

void BaseRealSenseNode::publish_static_tf(const ros::Time& t,
                                          const float3& trans,
                                          const tf::Quaternion& q,
                                          const std::string& from,
                                          const std::string& to)
{
    geometry_msgs::TransformStamped msg;
    msg.header.stamp = t;
    msg.header.frame_id = from;
    msg.child_frame_id = to;
    msg.transform.translation.x = trans.z;
    msg.transform.translation.y = -trans.x;
    msg.transform.translation.z = -trans.y;
    msg.transform.rotation.x = q.getX();
    msg.transform.rotation.y = q.getY();
    msg.transform.rotation.z = q.getZ();
    msg.transform.rotation.w = q.getW();
    _static_tf_broadcaster.sendTransform(msg);
}

void BaseRealSenseNode::calcAndPublishStaticTransform(const stream_index_pair& stream, const rs2::stream_profile& base_profile)
{
    // Transform base to stream
    tf::Quaternion quaternion_optical;
    quaternion_optical.setRPY(-M_PI / 2, 0.0, -M_PI / 2);
    float3 zero_trans{0, 0, 0};

    ros::Time transform_ts_ = ros::Time::now();

    rs2_extrinsics ex;
    try
    {
        ex = getAProfile(stream).get_extrinsics_to(base_profile);
    }
    catch (std::exception& e)
    {
        if (!strcmp(e.what(), "Requested extrinsics are not available!"))
        {
            ROS_WARN_STREAM(e.what() << " : using unity as default.");
            ex = rs2_extrinsics({{1, 0, 0, 0, 1, 0, 0, 0, 1}, {0,0,0}});
        }
        else
        {
            throw e;
        }
    }

    auto Q = rotationMatrixToQuaternion(ex.rotation);
    Q = quaternion_optical * Q * quaternion_optical.inverse();

    float3 trans{ex.translation[0], ex.translation[1], ex.translation[2]};
    publish_static_tf(transform_ts_, trans, Q, _base_frame_id, _frame_id[stream]);

    // Transform stream frame to stream optical frame
    publish_static_tf(transform_ts_, zero_trans, quaternion_optical, _frame_id[stream], _optical_frame_id[stream]);

    if (_align_depth && _depth_aligned_frame_id.find(stream) != _depth_aligned_frame_id.end())
    {
        publish_static_tf(transform_ts_, trans, Q, _base_frame_id, _depth_aligned_frame_id[stream]);
        publish_static_tf(transform_ts_, zero_trans, quaternion_optical, _depth_aligned_frame_id[stream], _optical_frame_id[stream]);
    }
}

void BaseRealSenseNode::publishStaticTransforms()
{
    // Publish static transforms
    const std::vector<stream_index_pair> base_stream_priority = {DEPTH, GYRO};

    std::vector<stream_index_pair>::const_iterator base_stream(base_stream_priority.begin());
    while( (_sensors.find(*base_stream) == _sensors.end()) && (base_stream != base_stream_priority.end()))
    {
        base_stream++;
    }
    if (base_stream == base_stream_priority.end())
    {
        throw std::runtime_error("No known base_stream found for transformations.");
    }
    ROS_INFO_STREAM("SELECTED BASE:" << base_stream->first << ", " << base_stream->second);

    rs2::stream_profile base_profile = getAProfile(*base_stream);
    for (std::pair<stream_index_pair, bool> ienable : _enable)
    {
        if (ienable.second)
        {
            calcAndPublishStaticTransform(ienable.first, base_profile);
        }
    }

    // Publish Extinsics Topics:
    if (_enable[DEPTH] &&
        _enable[FISHEYE])
    {
        static const char* frame_id = "depth_to_fisheye_extrinsics";
        const auto& ex = base_profile.get_extrinsics_to(getAProfile(FISHEYE));

        _depth_to_other_extrinsics[FISHEYE] = ex;
        _depth_to_other_extrinsics_publishers[FISHEYE].publish(rsExtrinsicsToMsg(ex, frame_id));
    }

    if (_enable[DEPTH] &&
        _enable[COLOR])
    {
        static const char* frame_id = "depth_to_color_extrinsics";
        const auto& ex = base_profile.get_extrinsics_to(getAProfile(COLOR));
        _depth_to_other_extrinsics[COLOR] = ex;
        _depth_to_other_extrinsics_publishers[COLOR].publish(rsExtrinsicsToMsg(ex, frame_id));
    }

    if (_enable[DEPTH] &&
        _enable[INFRA1])
    {
        static const char* frame_id = "depth_to_infra1_extrinsics";
        const auto& ex = base_profile.get_extrinsics_to(getAProfile(INFRA1));
        _depth_to_other_extrinsics[INFRA1] = ex;
        _depth_to_other_extrinsics_publishers[INFRA1].publish(rsExtrinsicsToMsg(ex, frame_id));
    }

    if (_enable[DEPTH] &&
        _enable[INFRA2])
    {
        static const char* frame_id = "depth_to_infra2_extrinsics";
        const auto& ex = base_profile.get_extrinsics_to(getAProfile(INFRA2));
        _depth_to_other_extrinsics[INFRA2] = ex;
        _depth_to_other_extrinsics_publishers[INFRA2].publish(rsExtrinsicsToMsg(ex, frame_id));
    }

}

void reverse_memcpy(unsigned char* dst, const unsigned char* src, size_t n)
{
    size_t i;

    for (i=0; i < n; ++i)
        dst[n-1-i] = src[i];

}

void BaseRealSenseNode::publishPointCloud(rs2::points pc, const ros::Time& t, const rs2::frameset& frameset)
{
    std::vector<NamedFilter>::iterator pc_filter = find_if(_filters.begin(), _filters.end(), [] (NamedFilter s) { return s._name == "pointcloud"; } );
    rs2_stream texture_source_id = static_cast<rs2_stream>(pc_filter->_filter->get_option(rs2_option::RS2_OPTION_STREAM_FILTER));
    bool use_texture = texture_source_id != RS2_STREAM_ANY;
    static int warn_count(0);
    static const int DISPLAY_WARN_NUMBER(5);
    rs2::frameset::iterator texture_frame_itr = frameset.end();
    if (use_texture)
    {
        std::set<rs2_format> available_formats{ rs2_format::RS2_FORMAT_RGB8, rs2_format::RS2_FORMAT_Y8 };
        
        texture_frame_itr = find_if(frameset.begin(), frameset.end(), [&texture_source_id, &available_formats] (rs2::frame f) 
                                {return (rs2_stream(f.get_profile().stream_type()) == texture_source_id) &&
                                            (available_formats.find(f.get_profile().format()) != available_formats.end()); });
        if (texture_frame_itr == frameset.end())
        {
            warn_count++;
            std::string texture_source_name = pc_filter->_filter->get_option_value_description(rs2_option::RS2_OPTION_STREAM_FILTER, static_cast<float>(texture_source_id));
            ROS_WARN_STREAM_COND(warn_count == DISPLAY_WARN_NUMBER, "No stream match for pointcloud chosen texture " << texture_source_name);
            return;
        }
        warn_count = 0;
    }

    int texture_width(0), texture_height(0);
    int num_colors(0);

    const rs2::vertex* vertex = pc.get_vertices();
    const rs2::texture_coordinate* color_point = pc.get_texture_coordinates();
    int num_valid_points(0);
    if (use_texture)
    {
        for (size_t point_idx=0; point_idx < pc.size(); point_idx++, color_point++)
        {
            float i = static_cast<float>(color_point->u);
            float j = static_cast<float>(color_point->v);

            if (i >= 0.f && i <= 1.f && j >= 0.f && j <= 1.f)
            {
                num_valid_points++;
            }
        }
    }
    else
    {
        for (size_t point_idx=0; point_idx < pc.size(); point_idx++, vertex++)
        {
            if (static_cast<float>(vertex->z) > 0)
            {
                num_valid_points++;
            }
        }
    }

    sensor_msgs::PointCloud2 msg_pointcloud;
    msg_pointcloud.header.stamp = t;
    msg_pointcloud.header.frame_id = _optical_frame_id[DEPTH];
    msg_pointcloud.width = num_valid_points;
    msg_pointcloud.height = 1;
    msg_pointcloud.is_dense = true;

    sensor_msgs::PointCloud2Modifier modifier(msg_pointcloud);
    modifier.setPointCloud2FieldsByString(1, "xyz");    

    vertex = pc.get_vertices();
    if (use_texture)
    {
        rs2::video_frame texture_frame = (*texture_frame_itr).as<rs2::video_frame>();
        texture_width = texture_frame.get_width();
        texture_height = texture_frame.get_height();
        num_colors = texture_frame.get_bytes_per_pixel();
        uint8_t* color_data = (uint8_t*)texture_frame.get_data();
        std::string format_str;
        switch(texture_frame.get_profile().format())
        {
            case RS2_FORMAT_RGB8:
                format_str = "rgb";
                break;
            case RS2_FORMAT_Y8:
                format_str = "intensity";
                break;
            default:
                throw std::runtime_error("Unhandled texture format passed in pointcloud " + std::to_string(texture_frame.get_profile().format()));
        }
        msg_pointcloud.point_step = addPointField(msg_pointcloud, format_str.c_str(), 1, sensor_msgs::PointField::UINT32, msg_pointcloud.point_step);
        msg_pointcloud.row_step = msg_pointcloud.width * msg_pointcloud.point_step;
        msg_pointcloud.data.resize(msg_pointcloud.height * msg_pointcloud.row_step);

        sensor_msgs::PointCloud2Iterator<float>iter_x(msg_pointcloud, "x");
        sensor_msgs::PointCloud2Iterator<float>iter_y(msg_pointcloud, "y");
        sensor_msgs::PointCloud2Iterator<float>iter_z(msg_pointcloud, "z");
        sensor_msgs::PointCloud2Iterator<uint8_t>iter_color(msg_pointcloud, format_str);
        color_point = pc.get_texture_coordinates();

        float color_pixel[2];
        for (size_t point_idx=0; point_idx < pc.size(); vertex++, point_idx++, color_point++)
        {
            float i = static_cast<float>(color_point->u);
            float j = static_cast<float>(color_point->v);
            if (i >= 0.f && i <= 1.f && j >= 0.f && j <= 1.f)
            {
                *iter_x = vertex->x;
                *iter_y = vertex->y;
                *iter_z = vertex->z;

                color_pixel[0] = i * texture_width;
                color_pixel[1] = j * texture_height;

                int pixx = static_cast<int>(color_pixel[0]);
                int pixy = static_cast<int>(color_pixel[1]);
                int offset = (pixy * texture_width + pixx) * num_colors;
                reverse_memcpy(&(*iter_color), color_data+offset, num_colors);  // PointCloud2 order of rgb is bgr.

                ++iter_x; ++iter_y; ++iter_z;
                ++iter_color;
            }
        }
    }
    else
    {
        sensor_msgs::PointCloud2Iterator<float>iter_x(msg_pointcloud, "x");
        sensor_msgs::PointCloud2Iterator<float>iter_y(msg_pointcloud, "y");
        sensor_msgs::PointCloud2Iterator<float>iter_z(msg_pointcloud, "z");
        for (size_t point_idx=0; point_idx < pc.size(); vertex++, point_idx++)
        {
            if (static_cast<float>(vertex->z) > 0)
            {
                *iter_x = vertex->x;
                *iter_y = vertex->y;
                *iter_z = vertex->z;

                ++iter_x; ++iter_y; ++iter_z;
            }
        }
    }
    _pointcloud_publisher.publish(msg_pointcloud);
}


Extrinsics BaseRealSenseNode::rsExtrinsicsToMsg(const rs2_extrinsics& extrinsics, const std::string& frame_id) const
{
    Extrinsics extrinsicsMsg;
    for (int i = 0; i < 9; ++i)
    {
        extrinsicsMsg.rotation[i] = extrinsics.rotation[i];
        if (i < 3)
            extrinsicsMsg.translation[i] = extrinsics.translation[i];
    }

    extrinsicsMsg.header.frame_id = frame_id;
    return extrinsicsMsg;
}

rs2::stream_profile BaseRealSenseNode::getAProfile(const stream_index_pair& stream)
{
    const std::vector<rs2::stream_profile> profiles = _sensors[stream].get_stream_profiles();
    return *(std::find_if(profiles.begin(), profiles.end(),
                                            [&stream] (const rs2::stream_profile& profile) { 
                                                return ((profile.stream_type() == stream.first) && (profile.stream_index() == stream.second)); 
                                            }));
}

IMUInfo BaseRealSenseNode::getImuInfo(const stream_index_pair& stream_index)
{
    IMUInfo info{};
    auto sp = _enabled_profiles[stream_index].front().as<rs2::motion_stream_profile>();
    rs2_motion_device_intrinsic imuIntrinsics;
    try
    {
        imuIntrinsics = sp.get_motion_intrinsics();
    }
    catch(const runtime_error &ex)
    {
        ROS_DEBUG_STREAM("No Motion Intrinsics available.");
        imuIntrinsics = {{{1,0,0,0},{0,1,0,0},{0,0,1,0}}, {0,0,0}, {0,0,0}};
    }
    if (GYRO == stream_index)
    {
        info.header.frame_id = "imu_gyro";
    }
    else if (ACCEL == stream_index)
    {
        info.header.frame_id = "imu_accel";
    }

    auto index = 0;
    for (int i = 0; i < 3; ++i)
    {
        for (int j = 0; j < 4; ++j)
        {
            info.data[index] = imuIntrinsics.data[i][j];
            ++index;
        }
        info.noise_variances[i] =  imuIntrinsics.noise_variances[i];
        info.bias_variances[i] = imuIntrinsics.bias_variances[i];
    }
    return info;
}

void BaseRealSenseNode::publishFrame(rs2::frame f, const ros::Time& t,
                                     const stream_index_pair& stream,
                                     std::map<stream_index_pair, cv::Mat>& images,
                                     const std::map<stream_index_pair, ros::Publisher>& info_publishers,
                                     const std::map<stream_index_pair, ImagePublisherWithFrequencyDiagnostics>& image_publishers,
                                     std::map<stream_index_pair, int>& seq,
                                     std::map<stream_index_pair, sensor_msgs::CameraInfo>& camera_info,
                                     const std::map<stream_index_pair, std::string>& optical_frame_id,
                                     const std::map<rs2_stream, std::string>& encoding,
                                     bool copy_data_from_frame)
{
    ROS_DEBUG("publishFrame(...)");
    unsigned int width = 0;
    unsigned int height = 0;
    auto bpp = 1;
    if (f.is<rs2::video_frame>())
    {
        auto image = f.as<rs2::video_frame>();
        width = image.get_width();
        height = image.get_height();
        bpp = image.get_bytes_per_pixel();
    }
    auto& image = images[stream];

    if (copy_data_from_frame)
    {
        if (images[stream].size() != cv::Size(width, height))
        {
            image.create(height, width, image.type());
        }
        image.data = (uint8_t*)f.get_data();
    }

    ++(seq[stream]);
    auto& info_publisher = info_publishers.at(stream);
    auto& image_publisher = image_publishers.at(stream);
    if(0 != info_publisher.getNumSubscribers() ||
       0 != image_publisher.first.getNumSubscribers())
    {
        sensor_msgs::ImagePtr img;
        img = cv_bridge::CvImage(std_msgs::Header(), encoding.at(stream.first), image).toImageMsg();
        img->width = width;
        img->height = height;
        img->is_bigendian = false;
        img->step = width * bpp;
        img->header.frame_id = optical_frame_id.at(stream);
        img->header.stamp = t;
        img->header.seq = seq[stream];

        auto& cam_info = camera_info.at(stream);
        if (cam_info.width != width)
        {
            updateStreamCalibData(f.get_profile().as<rs2::video_stream_profile>());
        }
        cam_info.header.stamp = t;
        cam_info.header.seq = seq[stream];
        info_publisher.publish(cam_info);

        image_publisher.first.publish(img);
        image_publisher.second->update();
        // ROS_INFO_STREAM("fid: " << cam_info.header.seq << ", time: " << std::setprecision (20) << t.toSec());
        ROS_DEBUG("%s stream published", rs2_stream_to_string(f.get_profile().stream_type()));
    }
}

bool BaseRealSenseNode::getEnabledProfile(const stream_index_pair& stream_index, rs2::stream_profile& profile)
    {
        // Assuming that all D400 SKUs have depth sensor
        auto profiles = _enabled_profiles[stream_index];
        auto it = std::find_if(profiles.begin(), profiles.end(),
                               [&](const rs2::stream_profile& profile)
                               { return (profile.stream_type() == stream_index.first); });
        if (it == profiles.end())
            return false;

        profile =  *it;
        return true;
    }
<|MERGE_RESOLUTION|>--- conflicted
+++ resolved
@@ -701,19 +701,6 @@
             rs2::frameset processed = frames.apply_filter(*align);
             rs2::depth_frame aligned_depth_frame = processed.get_depth_frame();
 
-            static const auto meter_to_mm = 0.001f;
-            int width = aligned_depth_frame.get_width();
-            int height = aligned_depth_frame.get_height();
-            uint16_t* p_depth_frame = reinterpret_cast<uint16_t*>(const_cast<void*>(aligned_depth_frame.get_data()));
-            for (int y=0; y<height; ++y)
-            {
-                for (int x=0; x<width; ++x)
-                {
-                    p_depth_frame[y*width+x] *= _depth_scale_meters / meter_to_mm;
-                }
-
-            }
-
             publishFrame(aligned_depth_frame, t, sip,
                          _depth_aligned_image,
                          _depth_aligned_info_publisher,
@@ -911,7 +898,6 @@
         }
     }
 }
-<<<<<<< HEAD
 
 void BaseRealSenseNode::clip_depth(rs2::depth_frame& depth_frame, float clipping_dist)
 {
@@ -920,16 +906,6 @@
     int width = depth_frame.get_width();
     int height = depth_frame.get_height();
 
-=======
-
-void BaseRealSenseNode::clip_depth(rs2::depth_frame& depth_frame, float clipping_dist)
-{
-    uint16_t* p_depth_frame = reinterpret_cast<uint16_t*>(const_cast<void*>(depth_frame.get_data()));
-
-    int width = depth_frame.get_width();
-    int height = depth_frame.get_height();
-
->>>>>>> b2d8da00
     #ifdef _OPENMP
     #pragma omp parallel for schedule(dynamic) //Using OpenMP to try to parallelise the loop
     #endif

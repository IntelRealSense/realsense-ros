--- conflicted
+++ resolved
@@ -81,16 +81,9 @@
                                      ros::NodeHandle& privateNodeHandle,
                                      rs2::device dev,
                                      const std::string& serial_no) :
-<<<<<<< HEAD
-    _dev(dev),  _node_handle(nodeHandle),
-    _pnh(privateNodeHandle), _json_file_path(""),
-    _serial_no(serial_no), _base_frame_id(""),
-=======
     _base_frame_id(""),  _node_handle(nodeHandle),
     _pnh(privateNodeHandle), _dev(dev), _json_file_path(""),
     _serial_no(serial_no),
-    _is_initialized_time_base(false),
->>>>>>> eea5b159
     _namespace(getNamespaceStr())
 {
     // Types for depth stream
@@ -1277,8 +1270,7 @@
                 rs2_timestamp_domain_to_string(frame.get_frame_timestamp_domain()));
     const auto& stream_index(POSE);
     rs2_pose pose = frame.as<rs2::pose_frame>().get_pose_data();
-    double elapsed_camera_ms = (/*ms*/ frame_time - /*ms*/ _camera_time_base) / 1000.0;
-    ros::Time t(_ros_time_base.toSec() + elapsed_camera_ms);
+    ros::Time t(_timestamp_correction.correct(frame_time * /*ms to second*/1e-3));
 
     geometry_msgs::PoseStamped pose_msg;
     pose_msg.pose.position.x = -pose.translation.z;
@@ -1306,24 +1298,8 @@
 
     if (0 != _imu_publishers[stream_index].getNumSubscribers())
     {
-<<<<<<< HEAD
-        rs2_pose pose = frame.as<rs2::pose_frame>().get_pose_data();
-        ros::Time t(_timestamp_correction.correct(frame_time * /*ms to second*/1e-3));
-        double cov_pose(_linear_accel_cov * pow(10, 3-pose.tracker_confidence));
-        double cov_twist(_angular_velocity_cov * pow(10, 1-pose.tracker_confidence));
-
-        geometry_msgs::PoseStamped pose_msg;
-        pose_msg.pose.position.x = -pose.translation.z;
-        pose_msg.pose.position.y = -pose.translation.x;
-        pose_msg.pose.position.z = pose.translation.y;
-        pose_msg.pose.orientation.x = -pose.rotation.z;
-        pose_msg.pose.orientation.y = -pose.rotation.x;
-        pose_msg.pose.orientation.z = pose.rotation.y;
-        pose_msg.pose.orientation.w = pose.rotation.w;
-=======
         double cov_pose(_linear_accel_cov * pow(10, 3-(int)pose.tracker_confidence));
         double cov_twist(_angular_velocity_cov * pow(10, 1-(int)pose.tracker_confidence));
->>>>>>> eea5b159
 
         geometry_msgs::Vector3Stamped v_msg;
         v_msg.vector.x = -pose.velocity.z;

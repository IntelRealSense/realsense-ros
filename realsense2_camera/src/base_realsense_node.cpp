// Copyright 2023 Intel Corporation. All Rights Reserved.
//
// Licensed under the Apache License, Version 2.0 (the "License");
// you may not use this file except in compliance with the License.
// You may obtain a copy of the License at
//
//     http://www.apache.org/licenses/LICENSE-2.0
//
// Unless required by applicable law or agreed to in writing, software
// distributed under the License is distributed on an "AS IS" BASIS,
// WITHOUT WARRANTIES OR CONDITIONS OF ANY KIND, either express or implied.
// See the License for the specific language governing permissions and
// limitations under the License.

#include "../include/base_realsense_node.h"
#include "assert.h"
#include <algorithm>
#include <mutex>
#include <rclcpp/clock.hpp>
#include <fstream>
#include <image_publisher.h>
#include <sensor_msgs/msg/point_cloud2.hpp>
#include <sensor_msgs/point_cloud2_iterator.hpp>

// Header files for disabling intra-process comms for static broadcaster.
#include <rclcpp/publisher_options.hpp>
// This header file is not available in ROS 2 Dashing.
#ifndef DASHING
#include <tf2_ros/qos.hpp>
#endif

using namespace realsense2_camera;

SyncedImuPublisher::SyncedImuPublisher(rclcpp::Publisher<sensor_msgs::msg::Imu>::SharedPtr imu_publisher, 
                                       std::size_t waiting_list_size):
            _publisher(imu_publisher), _pause_mode(false),
            _waiting_list_size(waiting_list_size), _is_enabled(false)
            {}

SyncedImuPublisher::~SyncedImuPublisher()
{
    PublishPendingMessages();
}

void SyncedImuPublisher::Publish(sensor_msgs::msg::Imu imu_msg)
{
    std::lock_guard<std::mutex> lock_guard(_mutex);
    if (_pause_mode)
    {
        if (_pending_messages.size() >= _waiting_list_size)
        {
            throw std::runtime_error("SyncedImuPublisher inner list reached maximum size of " + std::to_string(_pending_messages.size()));
        }
        _pending_messages.push(imu_msg);
    }
    else
    {
        _publisher->publish(imu_msg);
    }
    return;
}

void SyncedImuPublisher::Pause()
{
    if (!_is_enabled) return;
    std::lock_guard<std::mutex> lock_guard(_mutex);
    _pause_mode = true;
}

void SyncedImuPublisher::Resume()
{
    std::lock_guard<std::mutex> lock_guard(_mutex);
    PublishPendingMessages();
    _pause_mode = false;
}

void SyncedImuPublisher::PublishPendingMessages()
{
    while (!_pending_messages.empty())
    {
        const sensor_msgs::msg::Imu &imu_msg = _pending_messages.front();
        _publisher->publish(imu_msg);
        _pending_messages.pop();
    }
}
size_t SyncedImuPublisher::getNumSubscribers()
{ 
    if (!_publisher) return 0;
    return _publisher->get_subscription_count();
}

BaseRealSenseNode::BaseRealSenseNode(rclcpp::Node& node,
                                     rs2::device dev,
                                     std::shared_ptr<Parameters> parameters,
                                     bool use_intra_process) :
    _is_running(true),
    _node(node),
    _logger(node.get_logger()),
    _parameters(parameters),
    _dev(dev),
    _json_file_path(""),
    _depth_scale_meters(0),
    _clipping_distance(0),
    _linear_accel_cov(0),
    _angular_velocity_cov(0),
    _hold_back_imu_for_frames(false),
    _publish_tf(false),
    _tf_publish_rate(TF_PUBLISH_RATE),
    _diagnostics_period(0),
    _use_intra_process(use_intra_process),
    _is_initialized_time_base(false),
    _camera_time_base(0),
    _sync_frames(SYNC_FRAMES),
    _enable_rgbd(ENABLE_RGBD),
    _pointcloud(false),
    _publish_odom_tf(false),
    _imu_sync_method(imu_sync_method::NONE),
    _is_profile_changed(false),
    _is_align_depth_changed(false)
{
    if ( use_intra_process )
    {
        ROS_INFO("Intra-Process communication enabled");
    }

    _image_formats[1] = CV_8UC1;    // CVBridge type
    _image_formats[2] = CV_16UC1;    // CVBridge type
    _image_formats[3] = CV_8UC3;    // CVBridge type
    _encoding[1] = sensor_msgs::image_encodings::MONO8; // ROS message type
    _encoding[2] = sensor_msgs::image_encodings::TYPE_16UC1; // ROS message type
    _encoding[3] = sensor_msgs::image_encodings::RGB8; // ROS message type
    
    // Infrared stream
    _format[RS2_STREAM_INFRARED] = RS2_FORMAT_Y8;

    _monitor_options = {RS2_OPTION_ASIC_TEMPERATURE, RS2_OPTION_PROJECTOR_TEMPERATURE};
}

BaseRealSenseNode::~BaseRealSenseNode()
{
    // Kill dynamic transform thread
    _is_running = false;
    _cv_tf.notify_one();
    if (_tf_t && _tf_t->joinable())
        _tf_t->join();

    _cv_temp.notify_one();
    _cv_mpc.notify_one();
    if (_monitoring_t && _monitoring_t->joinable())
    {
        _monitoring_t->join();
    }
    if (_monitoring_pc && _monitoring_pc->joinable())
    {
        _monitoring_pc->join();
    }
    clearParameters();
    for(auto&& sensor : _available_ros_sensors)
    {
        sensor->stop();
    }
}

void BaseRealSenseNode::hardwareResetRequest()
{
    ROS_ERROR_STREAM("Performing Hardware Reset.");
    _dev.hardware_reset();
}

void BaseRealSenseNode::publishTopics()
{
    getParameters();
    setup();
    ROS_INFO_STREAM("RealSense Node Is Up!");
}

void BaseRealSenseNode::setupFilters()
{
    _filters.push_back(std::make_shared<NamedFilter>(std::make_shared<rs2::decimation_filter>(), _parameters, _logger));
    _filters.push_back(std::make_shared<NamedFilter>(std::make_shared<rs2::hdr_merge>(), _parameters, _logger));
    _filters.push_back(std::make_shared<NamedFilter>(std::make_shared<rs2::sequence_id_filter>(), _parameters, _logger));
    _filters.push_back(std::make_shared<NamedFilter>(std::make_shared<rs2::disparity_transform>(), _parameters, _logger));
    _filters.push_back(std::make_shared<NamedFilter>(std::make_shared<rs2::spatial_filter>(), _parameters, _logger));
    _filters.push_back(std::make_shared<NamedFilter>(std::make_shared<rs2::temporal_filter>(), _parameters, _logger));
    _filters.push_back(std::make_shared<NamedFilter>(std::make_shared<rs2::hole_filling_filter>(), _parameters, _logger));
    _filters.push_back(std::make_shared<NamedFilter>(std::make_shared<rs2::disparity_transform>(false), _parameters, _logger));

    /* 
    update_align_depth_func is being used in the align depth filter for triggiring the thread that monitors profile
    changes (_monitoring_pc) on every disable/enable of the align depth filter. This filter enablement/disablement affects
    several topics creation/destruction, therefore, refreshing the topics is required similarly to what is done when turning on/off a sensor.
    See BaseRealSenseNode::monitoringProfileChanges() as reference.
    */ 
    std::function<void(const rclcpp::Parameter&)> update_align_depth_func = [this](const rclcpp::Parameter&){
        {
            std::lock_guard<std::mutex> lock_guard(_profile_changes_mutex);
            _is_align_depth_changed = true;
        }
        _cv_mpc.notify_one();
    };

    _colorizer_filter = std::make_shared<NamedFilter>(std::make_shared<rs2::colorizer>(), _parameters, _logger); 
    _filters.push_back(_colorizer_filter);

    _pc_filter = std::make_shared<PointcloudFilter>(std::make_shared<rs2::pointcloud>(), _node, _parameters, _logger);
    _filters.push_back(_pc_filter);

    _align_depth_filter = std::make_shared<AlignDepthFilter>(std::make_shared<rs2::align>(RS2_STREAM_COLOR), update_align_depth_func, _parameters, _logger);
    _filters.push_back(_align_depth_filter);
}

cv::Mat& BaseRealSenseNode::fix_depth_scale(const cv::Mat& from_image, cv::Mat& to_image)
{
    static const float meter_to_mm = 0.001f;
    if (fabs(_depth_scale_meters - meter_to_mm) < 1e-6)
    {
        to_image = from_image;
        return to_image;
    }

    if (to_image.size() != from_image.size())
    {
        to_image.create(from_image.rows, from_image.cols, from_image.type());
    }

    CV_Assert(from_image.depth() == _image_formats[2]);

    int nRows = from_image.rows;
    int nCols = from_image.cols;

    if (from_image.isContinuous())
    {
        nCols *= nRows;
        nRows = 1;
    }

    int i,j;
    const uint16_t* p_from;
    uint16_t* p_to;
    for( i = 0; i < nRows; ++i)
    {
        p_from = from_image.ptr<uint16_t>(i);
        p_to = to_image.ptr<uint16_t>(i);
        for ( j = 0; j < nCols; ++j)
        {
            p_to[j] = p_from[j] * _depth_scale_meters / meter_to_mm;
        }
    }
    return to_image;
}

void BaseRealSenseNode::clip_depth(rs2::depth_frame depth_frame, float clipping_dist)
{
    uint16_t* p_depth_frame = reinterpret_cast<uint16_t*>(const_cast<void*>(depth_frame.get_data()));
    uint16_t clipping_value = static_cast<uint16_t>(clipping_dist / _depth_scale_meters);

    int width = depth_frame.get_width();
    int height = depth_frame.get_height();

    #ifdef _OPENMP
    #pragma omp parallel for schedule(dynamic) //Using OpenMP to try to parallelise the loop
    #endif
    for (int y = 0; y < height; y++)
    {
        auto depth_pixel_index = y * width;
        for (int x = 0; x < width; x++, ++depth_pixel_index)
        {
            // Check if the depth value is greater than the threashold
            if (p_depth_frame[depth_pixel_index] > clipping_value)
            {
                p_depth_frame[depth_pixel_index] = 0; //Set to invalid (<=0) value.
            }
        }
    }
}

sensor_msgs::msg::Imu BaseRealSenseNode::CreateUnitedMessage(const CimuData accel_data, const CimuData gyro_data)
{
    sensor_msgs::msg::Imu imu_msg;
    rclcpp::Time t(gyro_data.m_time_ns);  //rclcpp::Time(uint64_t nanoseconds)
    imu_msg.header.stamp = t;

    imu_msg.angular_velocity.x = gyro_data.m_data.x();
    imu_msg.angular_velocity.y = gyro_data.m_data.y();
    imu_msg.angular_velocity.z = gyro_data.m_data.z();

    imu_msg.linear_acceleration.x = accel_data.m_data.x();
    imu_msg.linear_acceleration.y = accel_data.m_data.y();
    imu_msg.linear_acceleration.z = accel_data.m_data.z();
    return imu_msg;
}

template <typename T> T lerp(const T &a, const T &b, const double t) {
  return a * (1.0 - t) + b * t;
}

void BaseRealSenseNode::FillImuData_LinearInterpolation(const CimuData imu_data, std::deque<sensor_msgs::msg::Imu>& imu_msgs)
{
    static std::deque<CimuData> _imu_history;
    _imu_history.push_back(imu_data);
    stream_index_pair type(imu_data.m_type);
    imu_msgs.clear();

    if ((type != ACCEL) || _imu_history.size() < 3)
        return;
    
    std::deque<CimuData> gyros_data;
    CimuData accel0, accel1, crnt_imu;

    while (_imu_history.size()) 
    {
        crnt_imu = _imu_history.front();
        _imu_history.pop_front();
        if (!accel0.is_set() && crnt_imu.m_type == ACCEL) 
        {
            accel0 = crnt_imu;
        } 
        else if (accel0.is_set() && crnt_imu.m_type == ACCEL) 
        {
            accel1 = crnt_imu;
            const double dt = accel1.m_time_ns - accel0.m_time_ns;

            while (gyros_data.size())
            {
                CimuData crnt_gyro = gyros_data.front();
                gyros_data.pop_front();
                const double alpha = (crnt_gyro.m_time_ns - accel0.m_time_ns) / dt;
                CimuData crnt_accel(ACCEL, lerp(accel0.m_data, accel1.m_data, alpha), crnt_gyro.m_time_ns);
                imu_msgs.push_back(CreateUnitedMessage(crnt_accel, crnt_gyro));
            }
            accel0 = accel1;
        } 
        else if (accel0.is_set() && crnt_imu.m_time_ns >= accel0.m_time_ns && crnt_imu.m_type == GYRO)
        {
            gyros_data.push_back(crnt_imu);
        }
    }
    _imu_history.push_back(crnt_imu);
    return;
}

void BaseRealSenseNode::FillImuData_Copy(const CimuData imu_data, std::deque<sensor_msgs::msg::Imu>& imu_msgs)
{
    stream_index_pair type(imu_data.m_type);

    static CimuData _accel_data(ACCEL, {0,0,0}, -1.0);
    if (ACCEL == type)
    {
        _accel_data = imu_data;
        return;
    }
    if (!_accel_data.is_set())
        return;

    imu_msgs.push_back(CreateUnitedMessage(_accel_data, imu_data));
}

void BaseRealSenseNode::ImuMessage_AddDefaultValues(sensor_msgs::msg::Imu& imu_msg)
{
    imu_msg.header.frame_id = IMU_OPTICAL_FRAME_ID;
    imu_msg.orientation.x = 0.0;
    imu_msg.orientation.y = 0.0;
    imu_msg.orientation.z = 0.0;
    imu_msg.orientation.w = 0.0;

    imu_msg.orientation_covariance = { -1.0, 0.0, 0.0, 0.0, 0.0, 0.0, 0.0, 0.0, 0.0};
    imu_msg.linear_acceleration_covariance = { _linear_accel_cov, 0.0, 0.0, 0.0, _linear_accel_cov, 0.0, 0.0, 0.0, _linear_accel_cov};
    imu_msg.angular_velocity_covariance = { _angular_velocity_cov, 0.0, 0.0, 0.0, _angular_velocity_cov, 0.0, 0.0, 0.0, _angular_velocity_cov};
}

void BaseRealSenseNode::imu_callback_sync(rs2::frame frame, imu_sync_method sync_method)
{
    static std::mutex m_mutex;

    m_mutex.lock();

    auto stream = frame.get_profile().stream_type();
    auto stream_index = (stream == GYRO.first)?GYRO:ACCEL;
    double frame_time = frame.get_timestamp();

    bool placeholder_false(false);
    if (_is_initialized_time_base.compare_exchange_strong(placeholder_false, true) )
    {
        _is_initialized_time_base = setBaseTime(frame_time, frame.get_frame_timestamp_domain());
    }

    if (0 != _synced_imu_publisher->getNumSubscribers())
    {
        auto crnt_reading = *(reinterpret_cast<const float3*>(frame.get_data()));
        Eigen::Vector3d v(crnt_reading.x, crnt_reading.y, crnt_reading.z);
        CimuData imu_data(stream_index, v, frameSystemTimeSec(frame).nanoseconds());
        std::deque<sensor_msgs::msg::Imu> imu_msgs;
        switch (sync_method)
        {
            case imu_sync_method::COPY:
                FillImuData_Copy(imu_data, imu_msgs);
                break;
            case imu_sync_method::LINEAR_INTERPOLATION:
                FillImuData_LinearInterpolation(imu_data, imu_msgs);
                break;
            case imu_sync_method::NONE: //Cannot really be NONE. Just to avoid compilation warning.
                throw std::runtime_error("sync_method in this section can be either COPY or LINEAR_INTERPOLATION");
                break;
        }
        while (imu_msgs.size())
        {
            sensor_msgs::msg::Imu imu_msg = imu_msgs.front();
            ImuMessage_AddDefaultValues(imu_msg);
            _synced_imu_publisher->Publish(imu_msg);
            ROS_DEBUG("Publish united %s stream", rs2_stream_to_string(frame.get_profile().stream_type()));
            imu_msgs.pop_front();
         }
    }
    m_mutex.unlock();
}

void BaseRealSenseNode::imu_callback(rs2::frame frame)
{
    auto stream = frame.get_profile().stream_type();
    double frame_time = frame.get_timestamp();
    bool placeholder_false(false);
    if (_is_initialized_time_base.compare_exchange_strong(placeholder_false, true) )
    {
        _is_initialized_time_base = setBaseTime(frame_time, frame.get_frame_timestamp_domain());
    }

    ROS_DEBUG("Frame arrived: stream: %s ; index: %d ; Timestamp Domain: %s",
                ros_stream_to_string(frame.get_profile().stream_type()).c_str(),
                frame.get_profile().stream_index(),
                rs2_timestamp_domain_to_string(frame.get_frame_timestamp_domain()));

    auto stream_index = (stream == GYRO.first)?GYRO:ACCEL;
    rclcpp::Time t(frameSystemTimeSec(frame));

    if(_imu_publishers.find(stream_index) == _imu_publishers.end())
    {
        ROS_DEBUG("Received IMU callback while topic does not exist");
        return;
    }

    if (0 != _imu_publishers[stream_index]->get_subscription_count())
    {
        auto imu_msg = sensor_msgs::msg::Imu();
        ImuMessage_AddDefaultValues(imu_msg);
        imu_msg.header.frame_id = OPTICAL_FRAME_ID(stream_index);

        auto crnt_reading = *(reinterpret_cast<const float3*>(frame.get_data()));
        if (GYRO == stream_index)
        {
            imu_msg.angular_velocity.x = crnt_reading.x;
            imu_msg.angular_velocity.y = crnt_reading.y;
            imu_msg.angular_velocity.z = crnt_reading.z;
        }
        else if (ACCEL == stream_index)
        {
            imu_msg.linear_acceleration.x = crnt_reading.x;
            imu_msg.linear_acceleration.y = crnt_reading.y;
            imu_msg.linear_acceleration.z = crnt_reading.z;
        }
        imu_msg.header.stamp = t;
        _imu_publishers[stream_index]->publish(imu_msg);
        ROS_DEBUG("Publish %s stream", ros_stream_to_string(frame.get_profile().stream_type()).c_str());
    }
    publishMetadata(frame, t, OPTICAL_FRAME_ID(stream_index));
}


void BaseRealSenseNode::frame_callback(rs2::frame frame)
{
    _synced_imu_publisher->Pause();
    double frame_time = frame.get_timestamp();

    // We compute a ROS timestamp which is based on an initial ROS time at point of first frame,
    // and the incremental timestamp from the camera.
    // In sync mode the timestamp is based on ROS time
    bool placeholder_false(false);
    if (_is_initialized_time_base.compare_exchange_strong(placeholder_false, true) )
    {
        _is_initialized_time_base = setBaseTime(frame_time, frame.get_frame_timestamp_domain());
    }

    rclcpp::Time t(frameSystemTimeSec(frame));
    if (frame.is<rs2::frameset>())
    {
        ROS_DEBUG("Frameset arrived.");
        auto frameset = frame.as<rs2::frameset>();
        ROS_DEBUG("List of frameset before applying filters: size: %d", static_cast<int>(frameset.size()));
        for (auto it = frameset.begin(); it != frameset.end(); ++it)
        {
            auto f = (*it);
            auto stream_type = f.get_profile().stream_type();
            auto stream_index = f.get_profile().stream_index();
            auto stream_format = f.get_profile().format();
            auto stream_unique_id = f.get_profile().unique_id();

            ROS_DEBUG("Frameset contain (%s, %d, %s %d) frame. frame_number: %llu ; frame_TS: %f ; ros_TS(NSec): %lu",
                        rs2_stream_to_string(stream_type), stream_index, rs2_format_to_string(stream_format), stream_unique_id, frame.get_frame_number(), frame_time, t.nanoseconds());
        }
        // Clip depth_frame for max range:
        rs2::depth_frame original_depth_frame = frameset.get_depth_frame();
        if (original_depth_frame && _clipping_distance > 0)
        {
            clip_depth(original_depth_frame, _clipping_distance);
        }

        rs2::video_frame original_color_frame = frameset.get_color_frame();

        ROS_DEBUG("num_filters: %d", static_cast<int>(_filters.size()));
        for (auto filter_it : _filters)
        {
            frameset = filter_it->Process(frameset);
        }

        ROS_DEBUG("List of frameset after applying filters: size: %d", static_cast<int>(frameset.size()));
        bool sent_depth_frame(false);
        for (auto it = frameset.begin(); it != frameset.end(); ++it)
        {
            auto f = (*it);
            auto stream_type = f.get_profile().stream_type();
            auto stream_index = f.get_profile().stream_index();
            auto stream_format = f.get_profile().format();
            stream_index_pair sip{stream_type,stream_index};

            ROS_DEBUG("Frameset contain (%s, %d, %s) frame. frame_number: %llu ; frame_TS: %f ; ros_TS(NSec): %lu", 
                rs2_stream_to_string(stream_type), stream_index, rs2_format_to_string(stream_format), f.get_frame_number(), frame_time, t.nanoseconds());
            if (f.is<rs2::video_frame>())
                ROS_DEBUG_STREAM("frame: " << f.as<rs2::video_frame>().get_width() << " x " << f.as<rs2::video_frame>().get_height());

            if (f.is<rs2::labeled_points>())
            {
                publishLabeledPointCloud(f.as<rs2::labeled_points>(), t);
                publishMetadata(f, t, OPTICAL_FRAME_ID(sip));
            }
            else if (f.is<rs2::points>())
            {
                publishPointCloud(f.as<rs2::points>(), t, frameset);
            }
            if (stream_type == RS2_STREAM_DEPTH)
            {
                if (sent_depth_frame) continue;
                sent_depth_frame = true;
                if (original_color_frame && _align_depth_filter->is_enabled())
                {
                    publishFrame(f, t, COLOR, _depth_aligned_image, _depth_aligned_info_publisher, _depth_aligned_image_publishers, false);
                    continue;
                }
            }
            publishFrame(f, t, sip, _images, _info_publishers, _image_publishers);
        }
        if (original_depth_frame && _align_depth_filter->is_enabled())
        {
            rs2::frame frame_to_send;
            if (_colorizer_filter->is_enabled())
                frame_to_send = _colorizer_filter->Process(original_depth_frame);
            else
                frame_to_send = original_depth_frame;
<<<<<<< HEAD
            publishFrame(frame_to_send, t, DEPTH, _images, _info_publishers, _image_publishers);

            if(_enable_rgbd)
            {
                publishRGBD(_depth_aligned_image[COLOR], _images[COLOR], t);
            }
=======
                
            publishFrame(frame_to_send, t, DEPTH, _images, _info_publishers, _image_publishers);
>>>>>>> de34e064
        }
    }
    else if (frame.is<rs2::video_frame>())
    {
        auto stream_type = frame.get_profile().stream_type();
        auto stream_index = frame.get_profile().stream_index();
        ROS_DEBUG("Single video frame arrived (%s, %d). frame_number: %llu ; frame_TS: %f ; ros_TS(NSec): %lu",
                    rs2_stream_to_string(stream_type), stream_index, frame.get_frame_number(), frame_time, t.nanoseconds());
            
        stream_index_pair sip{stream_type,stream_index};
        if (frame.is<rs2::depth_frame>())
        {
            if (_clipping_distance > 0)
            {
                clip_depth(frame, _clipping_distance);
            }
        }
        publishFrame(frame, t, sip, _images, _info_publishers, _image_publishers);
    }
    else if (frame.is<rs2::labeled_points>())
    {
        auto stream_type = frame.get_profile().stream_type();
        auto stream_index = frame.get_profile().stream_index();
        stream_index_pair sip{stream_type,stream_index};
        ROS_DEBUG("Single labeled point cloud frame arrived (%s, %d). frame_number: %llu ; frame_TS: %f ; ros_TS(NSec): %lu",
                    rs2_stream_to_string(stream_type), stream_index, frame.get_frame_number(), frame_time, t.nanoseconds());
        publishLabeledPointCloud(frame.as<rs2::labeled_points>(), t);
        publishMetadata(frame, t, OPTICAL_FRAME_ID(sip));
    }
    _synced_imu_publisher->Resume();
} // frame_callback

void BaseRealSenseNode::multiple_message_callback(rs2::frame frame, imu_sync_method sync_method)
{
    auto stream = frame.get_profile().stream_type();
    switch (stream)
    {
        case RS2_STREAM_GYRO:
        case RS2_STREAM_ACCEL:
            if (sync_method > imu_sync_method::NONE) imu_callback_sync(frame, sync_method);
            else imu_callback(frame);
            break;
        case RS2_STREAM_POSE:
            pose_callback(frame);
            break;
        default:
            frame_callback(frame);
    }
}

bool BaseRealSenseNode::setBaseTime(double frame_time, rs2_timestamp_domain time_domain)
{
    ROS_WARN_ONCE(time_domain == RS2_TIMESTAMP_DOMAIN_SYSTEM_TIME ? "Frame metadata isn't available! (frame_timestamp_domain = RS2_TIMESTAMP_DOMAIN_SYSTEM_TIME)" : "");
    if (time_domain == RS2_TIMESTAMP_DOMAIN_HARDWARE_CLOCK)
    {
        ROS_WARN("frame's time domain is HARDWARE_CLOCK. Timestamps may reset periodically.");
        _ros_time_base = _node.now();
        _camera_time_base = frame_time;
        return true;
    }
    return false;
}

uint64_t BaseRealSenseNode::millisecondsToNanoseconds(double timestamp_ms)
{
        // modf breaks input into an integral and fractional part
        double int_part_ms, fract_part_ms;
        fract_part_ms = modf(timestamp_ms, &int_part_ms);

        //convert both parts to ns
        static constexpr uint64_t milli_to_nano = 1000000;
        uint64_t int_part_ns = static_cast<uint64_t>(int_part_ms) * milli_to_nano;
        uint64_t fract_part_ns = static_cast<uint64_t>(std::round(fract_part_ms * milli_to_nano));

        return int_part_ns + fract_part_ns;
}

rclcpp::Time BaseRealSenseNode::frameSystemTimeSec(rs2::frame frame)
{
    double timestamp_ms = frame.get_timestamp();
    if (frame.get_frame_timestamp_domain() == RS2_TIMESTAMP_DOMAIN_HARDWARE_CLOCK)
    {
        double elapsed_camera_ns = millisecondsToNanoseconds(timestamp_ms - _camera_time_base);

        /*
        Fixing deprecated-declarations compilation warning.
        Duration(rcl_duration_value_t) is deprecated in favor of 
        static Duration::from_nanoseconds(rcl_duration_value_t)
        starting from GALACTIC.
        */
#if defined(FOXY) || defined(ELOQUENT) || defined(DASHING)
        auto duration = rclcpp::Duration(elapsed_camera_ns);
#else
        auto duration = rclcpp::Duration::from_nanoseconds(elapsed_camera_ns);
#endif

        return rclcpp::Time(_ros_time_base + duration);
    }
    else
    {
        return rclcpp::Time(millisecondsToNanoseconds(timestamp_ms));
    }
}

void BaseRealSenseNode::updateProfilesStreamCalibData(const std::vector<rs2::stream_profile>& profiles)
{
    std::shared_ptr<rs2::stream_profile> left_profile;
    std::shared_ptr<rs2::stream_profile> right_profile;
    for (auto& profile : profiles)
    {
        if (profile.is<rs2::video_stream_profile>())
        {
            updateStreamCalibData(profile.as<rs2::video_stream_profile>());

            // stream index: 1=left, 2=right
            if (profile.stream_index() == 1) { left_profile = std::make_shared<rs2::stream_profile>(profile); }
            if (profile.stream_index() == 2) { right_profile = std::make_shared<rs2::stream_profile>(profile);  }
        }
    }
    if (left_profile && right_profile) {
        updateExtrinsicsCalibData(left_profile->as<rs2::video_stream_profile>(), right_profile->as<rs2::video_stream_profile>());
    }
}

void BaseRealSenseNode::updateStreamCalibData(const rs2::video_stream_profile& video_profile)
{
    stream_index_pair stream_index{video_profile.stream_type(), video_profile.stream_index()};
    auto intrinsic = video_profile.get_intrinsics();
    _stream_intrinsics[stream_index] = intrinsic;
    _camera_info[stream_index].width = intrinsic.width;
    _camera_info[stream_index].height = intrinsic.height;
    _camera_info[stream_index].header.frame_id = OPTICAL_FRAME_ID(stream_index);

    _camera_info[stream_index].k.at(0) = intrinsic.fx;
    _camera_info[stream_index].k.at(2) = intrinsic.ppx;
    _camera_info[stream_index].k.at(4) = intrinsic.fy;
    _camera_info[stream_index].k.at(5) = intrinsic.ppy;
    _camera_info[stream_index].k.at(8) = 1;

    _camera_info[stream_index].p.at(0) = _camera_info[stream_index].k.at(0);
    _camera_info[stream_index].p.at(1) = 0;
    _camera_info[stream_index].p.at(2) = _camera_info[stream_index].k.at(2);
    _camera_info[stream_index].p.at(3) = 0;
    _camera_info[stream_index].p.at(4) = 0;
    _camera_info[stream_index].p.at(5) = _camera_info[stream_index].k.at(4);
    _camera_info[stream_index].p.at(6) = _camera_info[stream_index].k.at(5);
    _camera_info[stream_index].p.at(7) = 0;
    _camera_info[stream_index].p.at(8) = 0;
    _camera_info[stream_index].p.at(9) = 0;
    _camera_info[stream_index].p.at(10) = 1;
    _camera_info[stream_index].p.at(11) = 0;

    // set R (rotation matrix) values to identity matrix
    _camera_info[stream_index].r.at(0) = 1.0;
    _camera_info[stream_index].r.at(1) = 0.0;
    _camera_info[stream_index].r.at(2) = 0.0;
    _camera_info[stream_index].r.at(3) = 0.0;
    _camera_info[stream_index].r.at(4) = 1.0;
    _camera_info[stream_index].r.at(5) = 0.0;
    _camera_info[stream_index].r.at(6) = 0.0;
    _camera_info[stream_index].r.at(7) = 0.0;
    _camera_info[stream_index].r.at(8) = 1.0;

    int coeff_size(5);
    if (intrinsic.model == RS2_DISTORTION_KANNALA_BRANDT4)
    {
        _camera_info[stream_index].distortion_model = "equidistant";
        coeff_size = 4;
    } else {
        _camera_info[stream_index].distortion_model = "plumb_bob";
    }

    _camera_info[stream_index].d.resize(coeff_size);
    for (int i = 0; i < coeff_size; i++)
    {
        _camera_info[stream_index].d.at(i) = intrinsic.coeffs[i];
    }

    if (stream_index == DEPTH && _enable[DEPTH] && _enable[COLOR])
    {
        _camera_info[stream_index].p.at(3) = 0;     // Tx
        _camera_info[stream_index].p.at(7) = 0;     // Ty
    }
}

void BaseRealSenseNode::updateExtrinsicsCalibData(const rs2::video_stream_profile& left_video_profile, const rs2::video_stream_profile& right_video_profile)
{
    stream_index_pair left{left_video_profile.stream_type(), left_video_profile.stream_index()};
    stream_index_pair right{right_video_profile.stream_type(), right_video_profile.stream_index()};

    float fx = _camera_info[right].k.at(0);
    float fy = _camera_info[right].k.at(4);
    const auto& ex = right_video_profile.get_extrinsics_to(left_video_profile);
    _camera_info[right].header.frame_id = OPTICAL_FRAME_ID(left);
    _camera_info[right].p.at(3) = -fx * ex.translation[0] + 0.0; // Tx - avoid -0.0 values.
    _camera_info[right].p.at(7) = -fy * ex.translation[1] + 0.0; // Ty - avoid -0.0 values.
}

void BaseRealSenseNode::SetBaseStream()
{
    const std::vector<stream_index_pair> base_stream_priority = {DEPTH, POSE};
    std::set<stream_index_pair> checked_sips;
    std::map<stream_index_pair, rs2::stream_profile> available_profiles;
    for(auto&& sensor : _available_ros_sensors)
    {
        for (auto& profile : sensor->get_stream_profiles())
        {
            stream_index_pair sip(profile.stream_type(), profile.stream_index());
            if (available_profiles.find(sip) != available_profiles.end())
                continue;
            available_profiles[sip] = profile;
        }
    }
    
    std::vector<stream_index_pair>::const_iterator base_stream(base_stream_priority.begin());
    while((base_stream != base_stream_priority.end()) && (available_profiles.find(*base_stream) == available_profiles.end()))
    {
        base_stream++;
    }
    if (base_stream == base_stream_priority.end())
    {
        throw std::runtime_error("No known base_stream found for transformations.");
    }
    ROS_DEBUG_STREAM("SELECTED BASE:" << base_stream->first << ", " << base_stream->second);

    _base_profile = available_profiles[*base_stream];
}

void BaseRealSenseNode::publishPointCloud(rs2::points pc, const rclcpp::Time& t, const rs2::frameset& frameset)
{
    std::string frame_id = (_align_depth_filter->is_enabled() ? OPTICAL_FRAME_ID(COLOR) : OPTICAL_FRAME_ID(DEPTH));
    _pc_filter->Publish(pc, t, frameset, frame_id);
}

bool BaseRealSenseNode::shouldPublishCameraInfo(const stream_index_pair& sip)
{
    const rs2_stream stream = sip.first;
    return (stream != RS2_STREAM_SAFETY && stream != RS2_STREAM_OCCUPANCY && stream != RS2_STREAM_LABELED_POINT_CLOUD);
}

void BaseRealSenseNode::publishLabeledPointCloud(rs2::labeled_points pc, const rclcpp::Time& t){
    if(0 == _labeled_pointcloud_publisher->get_subscription_count())
        return;
    
    ROS_DEBUG("Publishing Labeled Point Cloud Frame");

    // Create the PointCloud message
    sensor_msgs::msg::PointCloud2::UniquePtr msg_pointcloud = std::make_unique<sensor_msgs::msg::PointCloud2>();

    // Define the fields of the PointCloud message
    sensor_msgs::PointCloud2Modifier modifier(*msg_pointcloud);

    modifier.setPointCloud2Fields(4, "x", 1, sensor_msgs::msg::PointField::FLOAT32,
                                "y", 1, sensor_msgs::msg::PointField::FLOAT32,
                                "z", 1, sensor_msgs::msg::PointField::FLOAT32,
                                "label", 1, sensor_msgs::msg::PointField::UINT8);
    modifier.resize(pc.size());

    // Fill the PointCloud message with data
    sensor_msgs::PointCloud2Iterator<float> iter_x(*msg_pointcloud, "x");
    sensor_msgs::PointCloud2Iterator<float> iter_y(*msg_pointcloud, "y");
    sensor_msgs::PointCloud2Iterator<float> iter_z(*msg_pointcloud, "z");
    sensor_msgs::PointCloud2Iterator<uint8_t> iter_label(*msg_pointcloud, "label");
    const rs2::vertex* vertex = pc.get_vertices();
    const uint8_t* label = pc.get_labels();
    msg_pointcloud->width = 320;
    msg_pointcloud->height = 180;
    msg_pointcloud->point_step = 3*sizeof(float) + sizeof(uint8_t);
    msg_pointcloud->row_step = msg_pointcloud->width * msg_pointcloud->point_step;
    msg_pointcloud->data.resize(msg_pointcloud->height * msg_pointcloud->row_step);

    for (size_t point_idx=0; point_idx < pc.size(); point_idx++, vertex++, label++)
    {
        *iter_x = vertex->x;
        *iter_y = vertex->y;
        *iter_z = vertex->z;
        *iter_label = *label;
        ++iter_x; ++iter_y; ++iter_z; ++iter_label;
    }

    msg_pointcloud->header.stamp = t;
    msg_pointcloud->header.frame_id = FRAME_ID(LABELED_POINT_CLOUD);

    // Publish the PointCloud message
    _labeled_pointcloud_publisher->publish(std::move(msg_pointcloud));
}


Extrinsics BaseRealSenseNode::rsExtrinsicsToMsg(const rs2_extrinsics& extrinsics) const
{
    Extrinsics extrinsicsMsg;
    for (int i = 0; i < 9; ++i)
    {
        extrinsicsMsg.rotation[i] = extrinsics.rotation[i];
        if (i < 3)
            extrinsicsMsg.translation[i] = extrinsics.translation[i];
    }
    return extrinsicsMsg;
}

IMUInfo BaseRealSenseNode::getImuInfo(const rs2::stream_profile& profile)
{
    IMUInfo info{};
    auto sp = profile.as<rs2::motion_stream_profile>();
    rs2_motion_device_intrinsic imuIntrinsics;
    try
    {
        imuIntrinsics = sp.get_motion_intrinsics();
    }
    catch(const std::runtime_error &ex)
    {
        ROS_DEBUG_STREAM("No Motion Intrinsics available.");
        imuIntrinsics = {{{1,0,0,0},{0,1,0,0},{0,0,1,0}}, {0,0,0}, {0,0,0}};
    }

    auto index = 0;
    stream_index_pair sip(profile.stream_type(), profile.stream_index());
    info.header.frame_id = OPTICAL_FRAME_ID(sip);
    for (int i = 0; i < 3; ++i)
    {
        for (int j = 0; j < 4; ++j)
        {
            info.data[index] = imuIntrinsics.data[i][j];
            ++index;
        }
        info.noise_variances[i] =  imuIntrinsics.noise_variances[i];
        info.bias_variances[i] = imuIntrinsics.bias_variances[i];
    }
    return info;
}

sensor_msgs::msg::Image::UniquePtr BaseRealSenseNode::getImageMsgPtr(
    cv::Mat& cv_matrix_image,
    const stream_index_pair& stream,
    unsigned int width,
    unsigned int height,
    unsigned int bpp,
    const rclcpp::Time& t)
{
    sensor_msgs::msg::Image::UniquePtr img_msg_ptr(new sensor_msgs::msg::Image());

    // Convert the CV::Mat into a ROS image message (1 copy is done here)
    cv_bridge::CvImage(std_msgs::msg::Header(), _encoding.at(bpp), cv_matrix_image).toImageMsg(*img_msg_ptr);

<<<<<<< HEAD
    // Convert OpenCV Mat to ROS Image
    img_msg_ptr->header.frame_id = OPTICAL_FRAME_ID(stream);
    img_msg_ptr->header.stamp = t;
    img_msg_ptr->height = height;
    img_msg_ptr->width = width;
    img_msg_ptr->is_bigendian = false;
    img_msg_ptr->step = width * bpp;

    return img_msg_ptr;
}

cv::Mat& BaseRealSenseNode::getCVMatImage(
    rs2::frame& frame,
    std::map<stream_index_pair, cv::Mat>& images,
    unsigned int width,
    unsigned int height,
    unsigned int bpp,
    const stream_index_pair& stream)
{
    auto& image = images[stream];
    if (image.size() != cv::Size(width, height) || image.depth() != _image_formats[bpp])
    {
        image.create(height, width, _image_formats[bpp]);
    }

    image.data = (uint8_t*)frame.get_data();

    if (frame.is<rs2::depth_frame>())
    {
        image = fix_depth_scale(image, _depth_scaled_image[stream]);
    }

    return image;

}

=======
>>>>>>> de34e064
void BaseRealSenseNode::publishFrame(
    rs2::frame f,
    const rclcpp::Time& t,
    const stream_index_pair& stream,
    std::map<stream_index_pair, cv::Mat>& images,
    const std::map<stream_index_pair, rclcpp::Publisher<sensor_msgs::msg::CameraInfo>::SharedPtr>& info_publishers,
    const std::map<stream_index_pair, std::shared_ptr<image_publisher>>& image_publishers,
    const bool is_publishMetadata)
{
    ROS_DEBUG("publishFrame(...)");
    unsigned int width = 0;
    unsigned int height = 0;
    unsigned int bpp = 1;
    if (f.is<rs2::video_frame>())
    {
        auto timage = f.as<rs2::video_frame>();
        width = timage.get_width();
        height = timage.get_height();
        bpp = timage.get_bytes_per_pixel();
    }
<<<<<<< HEAD
=======
    auto& image = images[stream];
>>>>>>> de34e064

    if (image_publishers.find(stream) != image_publishers.end())
    {
        auto &image_publisher = image_publishers.at(stream);
        if (0 != image_publisher->get_subscription_count())
        {
            auto& image_cv_matrix = getCVMatImage(f, images, width, height, bpp, stream);

            // Prepare image topic to be published
            // We use UniquePtr for allow intra-process publish when subscribers of that type are available
            sensor_msgs::msg::Image::UniquePtr img_msg_ptr = getImageMsgPtr(image_cv_matrix, stream, width, height, bpp, t);
            if (!img_msg_ptr)
            {
                ROS_ERROR("sensor image message allocation failed, frame was dropped");
                return;
            }
            
            // Transfer the unique pointer ownership to the RMW
            sensor_msgs::msg::Image *msg_address = img_msg_ptr.get();
            image_publisher->publish(std::move(img_msg_ptr));

            ROS_DEBUG_STREAM(rs2_stream_to_string(f.get_profile().stream_type()) << " stream published, message address: " << std::hex << msg_address);
        }
    }
    // if stream is on, and is not a SC stream, publish cameraInfo
    if(shouldPublishCameraInfo(stream) && info_publishers.find(stream) != info_publishers.end())
    {
        auto& info_publisher = info_publishers.at(stream);
        if(0 != info_publisher->get_subscription_count())
        {
            auto& cam_info = _camera_info.at(stream);
            if (cam_info.width != width)
            {
                updateStreamCalibData(f.get_profile().as<rs2::video_stream_profile>());
            }
            cam_info.header.stamp = t;

            info_publisher->publish(cam_info);
        }
    }

<<<<<<< HEAD
    if (is_publishMetadata)
    {
        publishMetadata(f, t, OPTICAL_FRAME_ID(stream));
    }
}
=======
    if (image_publishers.find(stream) != image_publishers.end())
    {
        auto &image_publisher = image_publishers.at(stream);
        if (0 != image_publisher->get_subscription_count())
        {
            // Prepare image topic to be published
            // We use UniquePtr for allow intra-process publish when subscribers of that type are available
            sensor_msgs::msg::Image::UniquePtr img(new sensor_msgs::msg::Image());

            if (!img)
            {
                ROS_ERROR("sensor image message allocation failed, frame was dropped");
                return;
            }
>>>>>>> de34e064

void BaseRealSenseNode::publishRGBD(cv::Mat& depth_cv_matrix, cv::Mat& video_cv_matrix, const rclcpp::Time& t)
{
    if (_rgbd_publisher && 0 != _rgbd_publisher->get_subscription_count())
    {
        ROS_DEBUG_STREAM("Publishinig RGBD message");
        unsigned int width = video_cv_matrix.size().width;
        unsigned int height = video_cv_matrix.size().height;
        unsigned int bpp = video_cv_matrix.elemSize();

        sensor_msgs::msg::Image::UniquePtr video_msg_ptr = getImageMsgPtr(video_cv_matrix, COLOR, width, height, bpp, t);
        sensor_msgs::msg::Image::UniquePtr depth_msg_ptr = getImageMsgPtr(depth_cv_matrix, DEPTH, width, height, bpp, t);

        if (!depth_msg_ptr || !video_msg_ptr)
        {
            ROS_ERROR("sensor image message allocation failed, frame was dopped");
            return;
        }

        realsense2_camera_msgs::msg::RGBD msg;
        msg.rgb = *video_msg_ptr;
        msg.depth = *depth_msg_ptr;

        auto& cam_info = _camera_info.at(COLOR);
        cam_info.header.stamp = t;
        msg.camera_info = cam_info;

        _rgbd_publisher->publish(std::move(msg));
    }
}

void BaseRealSenseNode::publishMetadata(rs2::frame f, const rclcpp::Time& header_time, const std::string& frame_id)
{
    stream_index_pair stream = {f.get_profile().stream_type(), f.get_profile().stream_index()};    
    if (_metadata_publishers.find(stream) != _metadata_publishers.end())
    {
        auto& md_publisher = _metadata_publishers.at(stream);
        if (0 != md_publisher->get_subscription_count())
        {
            realsense2_camera_msgs::msg::Metadata msg;
            msg.header.frame_id = frame_id;
            msg.header.stamp = header_time;
            std::stringstream json_data;
            const char* separator = ",";
            json_data << "{";
            // Add additional fields:
            json_data << "\"" << "frame_number" << "\":" << f.get_frame_number();
            json_data << separator << "\"" << "clock_domain" << "\":" << "\"" << create_graph_resource_name(rs2_timestamp_domain_to_string(f.get_frame_timestamp_domain())) << "\"";
            json_data << separator << "\"" << "frame_timestamp" << "\":" << std::fixed << f.get_timestamp();

            for (auto i = 0; i < RS2_FRAME_METADATA_COUNT; i++)
            {
                if (f.supports_frame_metadata((rs2_frame_metadata_value)i))
                {
                    rs2_frame_metadata_value mparam = (rs2_frame_metadata_value)i;
                    std::string name = create_graph_resource_name(rs2_frame_metadata_to_string(mparam));
                    if (RS2_FRAME_METADATA_FRAME_TIMESTAMP == i)
                    {
                        name = "hw_timestamp";
                    }
                    rs2_metadata_type val = f.get_frame_metadata(mparam);
                    json_data << separator << "\"" << name << "\":" << val;
                }
            }
            json_data << "}";
            msg.json_data = json_data.str();
            md_publisher->publish(msg);
        }
    }
}

void BaseRealSenseNode::startDiagnosticsUpdater()
{
    std::string serial_no = _dev.get_info(RS2_CAMERA_INFO_SERIAL_NUMBER);
    if (_diagnostics_period > 0)
    {
        ROS_INFO_STREAM("Publish diagnostics every " << _diagnostics_period << " seconds.");
        _diagnostics_updater = std::make_shared<diagnostic_updater::Updater>(&_node, _diagnostics_period);

        _diagnostics_updater->setHardwareID(serial_no);

        _diagnostics_updater->add("Temperatures", [this](diagnostic_updater::DiagnosticStatusWrapper& status)
        {
            bool got_temperature(false);
            for(auto&& sensor : _available_ros_sensors)
            {
                for (rs2_option option : _monitor_options)
                {
                    if (sensor->supports(option))
                    {
                        status.add(rs2_option_to_string(option), sensor->get_option(option));
                        got_temperature = true;
                    }
                }
                if (got_temperature) break;
            }
            status.summary(0, "OK");
        });
    }
}<|MERGE_RESOLUTION|>--- conflicted
+++ resolved
@@ -112,6 +112,8 @@
     _camera_time_base(0),
     _sync_frames(SYNC_FRAMES),
     _enable_rgbd(ENABLE_RGBD),
+    _is_color_enabled(false),
+    _is_depth_enabled(false),
     _pointcloud(false),
     _publish_odom_tf(false),
     _imu_sync_method(imu_sync_method::NONE),
@@ -554,17 +556,12 @@
                 frame_to_send = _colorizer_filter->Process(original_depth_frame);
             else
                 frame_to_send = original_depth_frame;
-<<<<<<< HEAD
             publishFrame(frame_to_send, t, DEPTH, _images, _info_publishers, _image_publishers);
 
             if(_enable_rgbd)
             {
-                publishRGBD(_depth_aligned_image[COLOR], _images[COLOR], t);
-            }
-=======
-                
-            publishFrame(frame_to_send, t, DEPTH, _images, _info_publishers, _image_publishers);
->>>>>>> de34e064
+                publishRGBD(_images[COLOR], _depth_aligned_image[COLOR], t);
+            }  
         }
     }
     else if (frame.is<rs2::video_frame>())
@@ -896,20 +893,18 @@
     return info;
 }
 
-sensor_msgs::msg::Image::UniquePtr BaseRealSenseNode::getImageMsgPtr(
-    cv::Mat& cv_matrix_image,
+void BaseRealSenseNode::fillMessageImage(
+    const cv::Mat& cv_matrix_image,
     const stream_index_pair& stream,
     unsigned int width,
     unsigned int height,
     unsigned int bpp,
-    const rclcpp::Time& t)
-{
-    sensor_msgs::msg::Image::UniquePtr img_msg_ptr(new sensor_msgs::msg::Image());
-
+    const rclcpp::Time& t,
+    sensor_msgs::msg::Image* img_msg_ptr)
+{
     // Convert the CV::Mat into a ROS image message (1 copy is done here)
     cv_bridge::CvImage(std_msgs::msg::Header(), _encoding.at(bpp), cv_matrix_image).toImageMsg(*img_msg_ptr);
 
-<<<<<<< HEAD
     // Convert OpenCV Mat to ROS Image
     img_msg_ptr->header.frame_id = OPTICAL_FRAME_ID(stream);
     img_msg_ptr->header.stamp = t;
@@ -917,8 +912,6 @@
     img_msg_ptr->width = width;
     img_msg_ptr->is_bigendian = false;
     img_msg_ptr->step = width * bpp;
-
-    return img_msg_ptr;
 }
 
 cv::Mat& BaseRealSenseNode::getCVMatImage(
@@ -946,8 +939,6 @@
 
 }
 
-=======
->>>>>>> de34e064
 void BaseRealSenseNode::publishFrame(
     rs2::frame f,
     const rclcpp::Time& t,
@@ -968,21 +959,31 @@
         height = timage.get_height();
         bpp = timage.get_bytes_per_pixel();
     }
-<<<<<<< HEAD
-=======
-    auto& image = images[stream];
->>>>>>> de34e064
 
     if (image_publishers.find(stream) != image_publishers.end())
     {
         auto &image_publisher = image_publishers.at(stream);
+        cv::Mat image_cv_matrix;
+
+        // if rgbd has subscribers we fetch the CV image here
+        if (_rgbd_publisher && 0 != _rgbd_publisher->get_subscription_count())
+        {
+            image_cv_matrix = getCVMatImage(f, images, width, height, bpp, stream);
+        }
+
+        // if depth/color has subscribers, ask first if rgbd already fetched
+        // the images from the frame. if not, fetch the relevant color/depth image.
         if (0 != image_publisher->get_subscription_count())
         {
-            auto& image_cv_matrix = getCVMatImage(f, images, width, height, bpp, stream);
+            if(image_cv_matrix.empty())
+            {
+                image_cv_matrix = getCVMatImage(f, images, width, height, bpp, stream);
+            }
 
             // Prepare image topic to be published
             // We use UniquePtr for allow intra-process publish when subscribers of that type are available
-            sensor_msgs::msg::Image::UniquePtr img_msg_ptr = getImageMsgPtr(image_cv_matrix, stream, width, height, bpp, t);
+            sensor_msgs::msg::Image::UniquePtr img_msg_ptr(new sensor_msgs::msg::Image());
+            fillMessageImage(image_cv_matrix, stream, width, height, bpp, t, img_msg_ptr.get());
             if (!img_msg_ptr)
             {
                 ROS_ERROR("sensor image message allocation failed, frame was dropped");
@@ -1000,67 +1001,71 @@
     if(shouldPublishCameraInfo(stream) && info_publishers.find(stream) != info_publishers.end())
     {
         auto& info_publisher = info_publishers.at(stream);
-        if(0 != info_publisher->get_subscription_count())
+
+        // If rgbd has subscribers, get the camera info of color/detph sensors from _camera_info map.
+        // We need this camera info to fill the rgbd msg, regardless if there subscribers to depth/color camera info.
+        // We are not publishing this cam_info here, but will be published by rgbd publisher.
+        if (_rgbd_publisher && 0 != _rgbd_publisher->get_subscription_count())
         {
             auto& cam_info = _camera_info.at(stream);
+
+            // Fix the camera info if needed, usually only in the first time
+            // when we init this object in the _camera_info map
             if (cam_info.width != width)
             {
                 updateStreamCalibData(f.get_profile().as<rs2::video_stream_profile>());
             }
             cam_info.header.stamp = t;
-
+        }
+
+        // If depth/color camera info has subscribers get camera info from _camera_info map,
+        // and publish this msg.
+        if(0 != info_publisher->get_subscription_count())
+        {
+            auto& cam_info = _camera_info.at(stream);
+
+            // Fix the camera info if needed, usually only in the first time
+            // when we init this object in the _camera_info map
+            if (cam_info.width != width)
+            {
+                updateStreamCalibData(f.get_profile().as<rs2::video_stream_profile>());
+            }
+            cam_info.header.stamp = t;
             info_publisher->publish(cam_info);
         }
     }
-
-<<<<<<< HEAD
     if (is_publishMetadata)
     {
         publishMetadata(f, t, OPTICAL_FRAME_ID(stream));
     }
 }
-=======
-    if (image_publishers.find(stream) != image_publishers.end())
-    {
-        auto &image_publisher = image_publishers.at(stream);
-        if (0 != image_publisher->get_subscription_count())
-        {
-            // Prepare image topic to be published
-            // We use UniquePtr for allow intra-process publish when subscribers of that type are available
-            sensor_msgs::msg::Image::UniquePtr img(new sensor_msgs::msg::Image());
-
-            if (!img)
-            {
-                ROS_ERROR("sensor image message allocation failed, frame was dropped");
-                return;
-            }
->>>>>>> de34e064
-
-void BaseRealSenseNode::publishRGBD(cv::Mat& depth_cv_matrix, cv::Mat& video_cv_matrix, const rclcpp::Time& t)
+
+
+void BaseRealSenseNode::publishRGBD(const cv::Mat& rgb_cv_matrix, const cv::Mat& depth_cv_matrix, const rclcpp::Time& t)
 {
     if (_rgbd_publisher && 0 != _rgbd_publisher->get_subscription_count())
     {
-        ROS_DEBUG_STREAM("Publishinig RGBD message");
-        unsigned int width = video_cv_matrix.size().width;
-        unsigned int height = video_cv_matrix.size().height;
-        unsigned int bpp = video_cv_matrix.elemSize();
-
-        sensor_msgs::msg::Image::UniquePtr video_msg_ptr = getImageMsgPtr(video_cv_matrix, COLOR, width, height, bpp, t);
-        sensor_msgs::msg::Image::UniquePtr depth_msg_ptr = getImageMsgPtr(depth_cv_matrix, DEPTH, width, height, bpp, t);
-
-        if (!depth_msg_ptr || !video_msg_ptr)
-        {
-            ROS_ERROR("sensor image message allocation failed, frame was dopped");
-            return;
-        }
-
-        realsense2_camera_msgs::msg::RGBD msg;
-        msg.rgb = *video_msg_ptr;
-        msg.depth = *depth_msg_ptr;
-
-        auto& cam_info = _camera_info.at(COLOR);
-        cam_info.header.stamp = t;
-        msg.camera_info = cam_info;
+        ROS_DEBUG_STREAM("Publishing RGBD message");
+        unsigned int rgb_width = rgb_cv_matrix.size().width;
+        unsigned int rgb_height = rgb_cv_matrix.size().height;
+        unsigned int rgb_bpp = rgb_cv_matrix.elemSize();
+        unsigned int depth_width = depth_cv_matrix.size().width;
+        unsigned int depth_height = depth_cv_matrix.size().height;
+        unsigned int depth_bpp = depth_cv_matrix.elemSize();
+
+        realsense2_camera_msgs::msg::RGBD::UniquePtr msg(new realsense2_camera_msgs::msg::RGBD());
+
+        fillMessageImage(rgb_cv_matrix, COLOR, rgb_width, rgb_height, rgb_bpp, t, &msg->rgb);
+        fillMessageImage(depth_cv_matrix, DEPTH, depth_width, depth_height, depth_bpp, t, &msg->depth);
+
+        msg->header.frame_id = "camera_rgbd_optical_frame";
+        msg->header.stamp = t;
+
+        auto rgb_camera_info = _camera_info.at(COLOR);
+        msg->rgb_camera_info = rgb_camera_info;
+
+        auto depth_camera_info = _camera_info.at(DEPTH);
+        msg->depth_camera_info = depth_camera_info;
 
         _rgbd_publisher->publish(std::move(msg));
     }

#include "../include/base_realsense_node.h"
#include "assert.h"
#include <boost/algorithm/string.hpp>
#include <algorithm>
#include <cctype>
#include <mutex>
#include <tf/transform_broadcaster.h>
#include <thread>

using namespace realsense2_camera;
using namespace ddynamic_reconfigure;

// stream_index_pair sip{stream_type, stream_index};
#define STREAM_NAME(sip) (static_cast<std::ostringstream&&>(std::ostringstream() << _stream_name[sip.first] << ((sip.second>0) ? std::to_string(sip.second) : ""))).str()
#define FRAME_ID(sip) (static_cast<std::ostringstream&&>(std::ostringstream() << "camera_" << STREAM_NAME(sip) << "_frame")).str()
#define OPTICAL_FRAME_ID(sip) (static_cast<std::ostringstream&&>(std::ostringstream() << "camera_" << STREAM_NAME(sip) << "_optical_frame")).str()
#define ALIGNED_DEPTH_TO_FRAME_ID(sip) (static_cast<std::ostringstream&&>(std::ostringstream() << "camera_aligned_depth_to_" << STREAM_NAME(sip) << "_frame")).str()

SyncedImuPublisher::SyncedImuPublisher(ros::Publisher imu_publisher, std::size_t waiting_list_size):
            _publisher(imu_publisher), _pause_mode(false),
            _waiting_list_size(waiting_list_size)
            {}

SyncedImuPublisher::~SyncedImuPublisher()
{
    PublishPendingMessages();
}

void SyncedImuPublisher::Publish(sensor_msgs::Imu imu_msg)
{
    std::lock_guard<std::mutex> lock_guard(_mutex);
    if (_pause_mode)
    {
        if (_pending_messages.size() >= _waiting_list_size)
        {
            throw std::runtime_error("SyncedImuPublisher inner list reached maximum size of " + std::to_string(_pending_messages.size()));
        }
        _pending_messages.push(imu_msg);
    }
    else
    {
        _publisher.publish(imu_msg);
        // ROS_INFO_STREAM("iid1:" << imu_msg.header.seq << ", time: " << std::setprecision (20) << imu_msg.header.stamp.toSec());
    }
    return;
}

void SyncedImuPublisher::Pause()
{
    if (!_is_enabled) return;
    std::lock_guard<std::mutex> lock_guard(_mutex);
    _pause_mode = true;
}

void SyncedImuPublisher::Resume()
{
    std::lock_guard<std::mutex> lock_guard(_mutex);
    PublishPendingMessages();
    _pause_mode = false;
}

void SyncedImuPublisher::PublishPendingMessages()
{
    // ROS_INFO_STREAM("publish imu: " << _pending_messages.size());
    while (!_pending_messages.empty())
    {
        const sensor_msgs::Imu &imu_msg = _pending_messages.front();
        _publisher.publish(imu_msg);
        // ROS_INFO_STREAM("iid2:" << imu_msg.header.seq << ", time: " << std::setprecision (20) << imu_msg.header.stamp.toSec());
        _pending_messages.pop();
    }
}

std::string BaseRealSenseNode::getNamespaceStr()
{
    auto ns = ros::this_node::getNamespace();
    ns.erase(std::remove(ns.begin(), ns.end(), '/'), ns.end());
    return ns;
}

BaseRealSenseNode::BaseRealSenseNode(ros::NodeHandle& nodeHandle,
                                     ros::NodeHandle& privateNodeHandle,
                                     rs2::device dev,
                                     const std::string& serial_no) :
    _base_frame_id(""),  _node_handle(nodeHandle),
    _pnh(privateNodeHandle), _dev(dev), _json_file_path(""),
    _serial_no(serial_no),
    _is_initialized_time_base(false),
    _namespace(getNamespaceStr())
{
    // Types for depth stream
    _image_format[RS2_STREAM_DEPTH] = CV_16UC1;    // CVBridge type
    _encoding[RS2_STREAM_DEPTH] = sensor_msgs::image_encodings::TYPE_16UC1; // ROS message type
    _unit_step_size[RS2_STREAM_DEPTH] = sizeof(uint16_t); // sensor_msgs::ImagePtr row step size
    _stream_name[RS2_STREAM_DEPTH] = "depth";
    _depth_aligned_encoding[RS2_STREAM_DEPTH] = sensor_msgs::image_encodings::TYPE_16UC1;

    // Infrared stream
    _image_format[RS2_STREAM_INFRARED] = CV_8UC1;    // CVBridge type
    _encoding[RS2_STREAM_INFRARED] = sensor_msgs::image_encodings::MONO8; // ROS message type
    _unit_step_size[RS2_STREAM_INFRARED] = sizeof(uint8_t); // sensor_msgs::ImagePtr row step size
    _stream_name[RS2_STREAM_INFRARED] = "infra";
    _depth_aligned_encoding[RS2_STREAM_INFRARED] = sensor_msgs::image_encodings::TYPE_16UC1;

    // Types for color stream
    _image_format[RS2_STREAM_COLOR] = CV_8UC3;    // CVBridge type
    _encoding[RS2_STREAM_COLOR] = sensor_msgs::image_encodings::RGB8; // ROS message type
    _unit_step_size[RS2_STREAM_COLOR] = 3; // sensor_msgs::ImagePtr row step size
    _stream_name[RS2_STREAM_COLOR] = "color";
    _depth_aligned_encoding[RS2_STREAM_COLOR] = sensor_msgs::image_encodings::TYPE_16UC1;

    // Types for fisheye stream
    _image_format[RS2_STREAM_FISHEYE] = CV_8UC1;    // CVBridge type
    _encoding[RS2_STREAM_FISHEYE] = sensor_msgs::image_encodings::MONO8; // ROS message type
    _unit_step_size[RS2_STREAM_FISHEYE] = sizeof(uint8_t); // sensor_msgs::ImagePtr row step size
    _stream_name[RS2_STREAM_FISHEYE] = "fisheye";
    _depth_aligned_encoding[RS2_STREAM_FISHEYE] = sensor_msgs::image_encodings::TYPE_16UC1;

    // Types for Motion-Module streams
    _stream_name[RS2_STREAM_GYRO] = "gyro";

    _stream_name[RS2_STREAM_ACCEL] = "accel";

    _stream_name[RS2_STREAM_POSE] = "pose";

    _monitor_options = {RS2_OPTION_ASIC_TEMPERATURE, RS2_OPTION_PROJECTOR_TEMPERATURE};
}

void BaseRealSenseNode::toggleSensors(bool enabled)
{
    for (auto it=_sensors.begin(); it != _sensors.end(); it++)
    {
        auto& sens = _sensors[it->first];
        try
        {
            if (enabled)
                sens.start(_syncer);
            else
                sens.stop();
        }
        catch(const rs2::wrong_api_call_sequence_error& ex)
        {
            ROS_DEBUG_STREAM("toggleSensors: " << ex.what());
        }
    }
}

void BaseRealSenseNode::setupErrorCallback()
{
    for (auto&& s : _dev.query_sensors())
    {
        s.set_notifications_callback([&](const rs2::notification& n)
        {
            std::vector<std::string> error_strings({"RT IC2 Config error", 
                                                    "Motion Module force pause",
                                                    "stream start failure"});
            if (n.get_severity() >= RS2_LOG_SEVERITY_ERROR)
            {
                ROS_WARN_STREAM("Hardware Notification:" << n.get_description() << "," << n.get_timestamp() << "," << n.get_severity() << "," << n.get_category());
            }
            if (error_strings.end() != find_if(error_strings.begin(), error_strings.end(), [&n] (std::string err) 
                                        {return (n.get_description().find(err) != std::string::npos); }))
            {
                ROS_ERROR_STREAM("Hardware Reset is needed. use option: initial_reset:=true");
                _dev.hardware_reset();
            }
        });
    }
}

void BaseRealSenseNode::publishTopics()
{
    getParameters();
    setupDevice();
    setupFilters();
    registerDynamicReconfigCb(_node_handle);
    setupErrorCallback();
    enable_devices();
    setupPublishers();
    setupStreams();
<<<<<<< HEAD
    SetBaseStream();
=======
    registerAutoExposureROIOptions(_node_handle);
>>>>>>> e3a92c1d
    publishStaticTransforms();
    publishIntrinsics();
    startMonitoring();
    ROS_INFO_STREAM("RealSense Node Is Up!");
}

void BaseRealSenseNode::runFirstFrameInitialization(rs2_stream stream_type)
{
    if (_is_first_frame[stream_type])
    {
        ROS_DEBUG_STREAM("runFirstFrameInitialization: " << _video_functions_stack.size() << ", " << rs2_stream_to_string(stream_type));
        _is_first_frame[stream_type] = false;
        if (!_video_functions_stack[stream_type].empty())
        {
            std::thread t = std::thread([=]()
            {
                while (!_video_functions_stack[stream_type].empty())
                {
                    _video_functions_stack[stream_type].back()();
                    _video_functions_stack[stream_type].pop_back();
                }
            });
            t.detach();
        }
    }
}

bool is_checkbox(rs2::options sensor, rs2_option option)
{
    rs2::option_range op_range = sensor.get_option_range(option);
    return op_range.max == 1.0f &&
        op_range.min == 0.0f &&
        op_range.step == 1.0f;
}

bool is_enum_option(rs2::options sensor, rs2_option option)
{
    rs2::option_range op_range = sensor.get_option_range(option);
    if (op_range.step < 0.001f) return false;
    for (auto i = op_range.min; i <= op_range.max; i += op_range.step)
    {
        if (sensor.get_option_value_description(option, i) == nullptr)
            return false;
    }
    return true;
}

bool is_int_option(rs2::options sensor, rs2_option option)
{
    rs2::option_range op_range = sensor.get_option_range(option);
    return (op_range.step == 1.0);
}

std::map<std::string, int> get_enum_method(rs2::options sensor, rs2_option option)
{
    std::map<std::string, int> dict; // An enum to set size
    if (is_enum_option(sensor, option))
    {
        rs2::option_range op_range = sensor.get_option_range(option);
        const auto op_range_min = int(op_range.min);
        const auto op_range_max = int(op_range.max);
        const auto op_range_step = int(op_range.step);
        for (auto val = op_range_min; val <= op_range_max; val += op_range_step)
        {
            dict[sensor.get_option_value_description(option, val)] = val;
        }
    }
    return dict;
}

namespace realsense2_camera
{

template <typename K, typename V>
std::ostream& operator<<(std::ostream& os, const std::map<K, V>& m)
{
    os << '{';
    for (const auto& kv : m)
    {
        os << " {" << kv.first << ": " << kv.second << '}';
    }
    os << " }";
    return os;
}

}

/**
 * Same as ros::names::isValidCharInName, but re-implemented here because it's not exposed.
 */
bool isValidCharInName(char c)
{
    return std::isalnum(c) || c == '/' || c == '_';
}

/**
 * ROS Graph Resource names don't allow spaces and hyphens (see http://wiki.ros.org/Names),
 * so we replace them here with underscores.
 */
std::string create_graph_resource_name(const std::string &original_name)
{
  std::string fixed_name = original_name;
  std::transform(fixed_name.begin(), fixed_name.end(), fixed_name.begin(),
                 [](unsigned char c) { return std::tolower(c); });
  std::replace_if(fixed_name.begin(), fixed_name.end(), [](const char c) { return !isValidCharInName(c); },
                  '_');
  return fixed_name;
}

void BaseRealSenseNode::set_auto_exposure_roi(const std::string option_name, rs2::sensor sensor, int new_value)
{
    rs2::region_of_interest& auto_exposure_roi(_auto_exposure_roi[sensor.get_info(RS2_CAMERA_INFO_NAME)]);
    if (option_name == "left")
        auto_exposure_roi.min_x = new_value;
    else if (option_name == "right")
        auto_exposure_roi.max_x = new_value;
    else if (option_name == "top")
        auto_exposure_roi.min_y = new_value;
    else if (option_name == "bottom")
        auto_exposure_roi.max_y = new_value;
    else
    {
        ROS_WARN_STREAM("Invalid option_name: " << option_name << " while setting auto exposure ROI.");
        return;
    }
    set_sensor_auto_exposure_roi(sensor);
}

void BaseRealSenseNode::set_sensor_auto_exposure_roi(rs2::sensor sensor)
{
    const rs2::region_of_interest& auto_exposure_roi(_auto_exposure_roi[sensor.get_info(RS2_CAMERA_INFO_NAME)]);
    try
    {
        sensor.as<rs2::roi_sensor>().set_region_of_interest(auto_exposure_roi);
    }
    catch(const std::runtime_error& e)
    {
        ROS_ERROR_STREAM(e.what());
    }
}

void BaseRealSenseNode::readAndSetDynamicParam(ros::NodeHandle& nh1, std::shared_ptr<ddynamic_reconfigure::DDynamicReconfigure> ddynrec, 
                                               const std::string option_name, const int min_val, const int max_val, rs2::sensor sensor, 
                                               int* option_value)
{
    nh1.param(option_name, *option_value, *option_value); //param (const std::string &param_name, T &param_val, const T &default_val) const
    if (*option_value < min_val) *option_value = min_val;
    if (*option_value > max_val) *option_value = max_val;
    
    ddynrec->registerVariable<int>(
        option_name, *option_value, [this, sensor, option_name](int new_value){set_auto_exposure_roi(option_name, sensor, new_value);},
        "auto-exposure " + option_name + " coordinate", min_val, max_val);
}

void BaseRealSenseNode::registerAutoExposureROIOptions(ros::NodeHandle& nh)
{
    for (const std::pair<stream_index_pair, std::vector<rs2::stream_profile>>& profile : _enabled_profiles)
    {
        rs2::sensor sensor = _sensors[profile.first];
        std::string module_base_name(sensor.get_info(RS2_CAMERA_INFO_NAME));
        if (sensor.is<rs2::roi_sensor>() && _auto_exposure_roi.find(module_base_name) == _auto_exposure_roi.end())
        {
            int max_x(_width[profile.first]-1);
            int max_y(_height[profile.first]-1);

            std::string module_name = create_graph_resource_name(module_base_name) +"/auto_exposure_roi";
            ros::NodeHandle nh1(nh, module_name);
            std::shared_ptr<ddynamic_reconfigure::DDynamicReconfigure> ddynrec = std::make_shared<ddynamic_reconfigure::DDynamicReconfigure>(nh1);

            _auto_exposure_roi[module_base_name] = {0, 0, max_x, max_y};
            rs2::region_of_interest& auto_exposure_roi(_auto_exposure_roi[module_base_name]);
            readAndSetDynamicParam(nh1, ddynrec, "left", 0, max_x, sensor, &(auto_exposure_roi.min_x));
            readAndSetDynamicParam(nh1, ddynrec, "right", 0, max_x, sensor, &(auto_exposure_roi.max_x));
            readAndSetDynamicParam(nh1, ddynrec, "top", 0, max_y, sensor, &(auto_exposure_roi.min_y));
            readAndSetDynamicParam(nh1, ddynrec, "bottom", 0, max_y, sensor, &(auto_exposure_roi.max_y));

            ddynrec->publishServicesTopics();
            _ddynrec.push_back(ddynrec);

            // Initiate the call to set_sensor_auto_exposure_roi, after the first frame arrive.
            rs2_stream stream_type = profile.first.first;
            _video_functions_stack[stream_type].push_back([this, sensor](){set_sensor_auto_exposure_roi(sensor);});
            _is_first_frame[stream_type] = true;
        }
    }
}

void BaseRealSenseNode::registerDynamicOption(ros::NodeHandle& nh, rs2::options sensor, std::string& module_name)
{
    ros::NodeHandle nh1(nh, module_name);
    std::shared_ptr<ddynamic_reconfigure::DDynamicReconfigure> ddynrec = std::make_shared<ddynamic_reconfigure::DDynamicReconfigure>(nh1);
    for (auto i = 0; i < RS2_OPTION_COUNT; i++)
    {
        rs2_option option = static_cast<rs2_option>(i);
        const std::string option_name(create_graph_resource_name(rs2_option_to_string(option)));
        if (!sensor.supports(option) || sensor.is_option_read_only(option))
        {
            continue;
        }
        if (is_checkbox(sensor, option))
        {
            auto option_value = bool(sensor.get_option(option));
            if (nh1.param(option_name, option_value, option_value))
            {
                sensor.set_option(option, option_value);
            }
            ddynrec->registerVariable<bool>(
              option_name, option_value,
              [option, sensor](bool new_value) { sensor.set_option(option, new_value); },
              sensor.get_option_description(option));
            continue;
        }
        const auto enum_dict = get_enum_method(sensor, option);
        if (enum_dict.empty())
        {
            rs2::option_range op_range = sensor.get_option_range(option);
            const auto sensor_option_value = sensor.get_option(option);
            auto option_value = sensor_option_value;
            if (nh1.param(option_name, option_value, option_value))
            {
                if (option_value < op_range.min || op_range.max < option_value)
                {
                    ROS_WARN_STREAM("Param '" << nh1.resolveName(option_name) << "' has value " << option_value
                            << " outside the range [" << op_range.min << ", " << op_range.max
                            << "]. Using current sensor value " << sensor_option_value << " instead.");
                    option_value = sensor_option_value;
                }
                else
                {
                    sensor.set_option(option, option_value);
                }
            }
            if (is_int_option(sensor, option))
            {
              ddynrec->registerVariable<int>(
                  option_name, int(option_value),
                  [option, sensor](int new_value) { sensor.set_option(option, new_value); },
                  sensor.get_option_description(option), int(op_range.min), int(op_range.max));
            }
            else
            {
                if (i == RS2_OPTION_DEPTH_UNITS)
                {
                    if (ROS_DEPTH_SCALE >= op_range.min && ROS_DEPTH_SCALE <= op_range.max)
                    {
                        sensor.set_option(option, ROS_DEPTH_SCALE);
                        op_range.min = ROS_DEPTH_SCALE;
                        op_range.max = ROS_DEPTH_SCALE;

                        _depth_scale_meters = ROS_DEPTH_SCALE;
                    }
                }
                else
                {
                  ddynrec->registerVariable<double>(
                      option_name, option_value,
                      [option, sensor](double new_value) { sensor.set_option(option, new_value); },
                      sensor.get_option_description(option), double(op_range.min), double(op_range.max));
                }
            }
        }
        else
        {
            const auto sensor_option_value = sensor.get_option(option);
            auto option_value = int(sensor_option_value);
            if (nh1.param(option_name, option_value, option_value))
            {
                if (std::find_if(enum_dict.cbegin(), enum_dict.cend(),
                                 [&option_value](const std::pair<std::string, int>& kv) {
                                     return kv.second == option_value;
                                 }) == enum_dict.cend())
                {
                    ROS_WARN_STREAM("Param '" << nh1.resolveName(option_name) << "' has value " << option_value
                                              << " that is not in the enum " << enum_dict
                                              << ". Using current sensor value " << sensor_option_value << " instead.");
                    option_value = sensor_option_value;
                }
                else
                {
                    sensor.set_option(option, option_value);
                }
            }
            ddynrec->registerEnumVariable<int>(
                option_name, option_value,
                [option, sensor](int new_value) { sensor.set_option(option, new_value); },
                sensor.get_option_description(option), enum_dict);
        }
    }
    ddynrec->publishServicesTopics();
    _ddynrec.push_back(ddynrec);
}

void BaseRealSenseNode::registerDynamicReconfigCb(ros::NodeHandle& nh)
{
    ROS_INFO("Setting Dynamic reconfig parameters.");

    for(rs2::sensor sensor : _dev_sensors)
    {
        std::string module_name = create_graph_resource_name(sensor.get_info(RS2_CAMERA_INFO_NAME));
        ROS_DEBUG_STREAM("module_name:" << module_name);
        registerDynamicOption(nh, sensor, module_name);
    }

    for (NamedFilter nfilter : _filters)
    {
        std::string module_name = nfilter._name;
        auto sensor = *(nfilter._filter);
        ROS_DEBUG_STREAM("module_name:" << module_name);
        registerDynamicOption(nh, sensor, module_name);
    }
    ROS_INFO("Done Setting Dynamic reconfig parameters.");
}

rs2_stream BaseRealSenseNode::rs2_string_to_stream(std::string str)
{
    if (str == "RS2_STREAM_ANY")
        return RS2_STREAM_ANY;
    if (str == "RS2_STREAM_COLOR")
        return RS2_STREAM_COLOR;
    if (str == "RS2_STREAM_INFRARED")
        return RS2_STREAM_INFRARED;
    if (str == "RS2_STREAM_FISHEYE")
        return RS2_STREAM_FISHEYE;
    throw std::runtime_error("Unknown stream string " + str);
}

void BaseRealSenseNode::getParameters()
{
    ROS_INFO("getParameters...");

    _pnh.param("align_depth", _align_depth, ALIGN_DEPTH);
    _pnh.param("enable_pointcloud", _pointcloud, POINTCLOUD);
    std::string pc_texture_stream("");
    int pc_texture_idx;
    _pnh.param("pointcloud_texture_stream", pc_texture_stream, std::string("RS2_STREAM_COLOR"));
    _pnh.param("pointcloud_texture_index", pc_texture_idx, 0);
    _pointcloud_texture = stream_index_pair{rs2_string_to_stream(pc_texture_stream), pc_texture_idx};

    _pnh.param("filters", _filters_str, DEFAULT_FILTERS);
    _pointcloud |= (_filters_str.find("pointcloud") != std::string::npos);

    _pnh.param("enable_sync", _sync_frames, SYNC_FRAMES);
    if (_pointcloud || _align_depth || _filters_str.size() > 0)
        _sync_frames = true;

    _pnh.param("json_file_path", _json_file_path, std::string(""));

    for (auto& stream : IMAGE_STREAMS)
    {
        std::string param_name(_stream_name[stream.first] + "_width");
        ROS_DEBUG_STREAM("reading parameter:" << param_name);
        _pnh.param(param_name, _width[stream], IMAGE_WIDTH);
        param_name = _stream_name[stream.first] + "_height";
        ROS_DEBUG_STREAM("reading parameter:" << param_name);
        _pnh.param(param_name, _height[stream], IMAGE_HEIGHT);
        param_name = _stream_name[stream.first] + "_fps";
        ROS_DEBUG_STREAM("reading parameter:" << param_name);
        _pnh.param(param_name, _fps[stream], IMAGE_FPS);
        param_name = "enable_" + STREAM_NAME(stream);
        ROS_DEBUG_STREAM("reading parameter:" << param_name);
        _pnh.param(param_name, _enable[stream], true);
    }

    for (auto& stream : HID_STREAMS)
    {
        std::string param_name(_stream_name[stream.first] + "_fps");
        ROS_DEBUG_STREAM("reading parameter:" << param_name);
        _pnh.param(param_name, _fps[stream], IMU_FPS);
        param_name = "enable_" + STREAM_NAME(stream);
        _pnh.param(param_name, _enable[stream], ENABLE_IMU);
        ROS_DEBUG_STREAM("_enable[" << _stream_name[stream.first] << "]:" << _enable[stream]);
    }
    _pnh.param("base_frame_id", _base_frame_id, DEFAULT_BASE_FRAME_ID);
    _pnh.param("odom_frame_id", _odom_frame_id, DEFAULT_ODOM_FRAME_ID);

    std::vector<stream_index_pair> streams(IMAGE_STREAMS);
    streams.insert(streams.end(), HID_STREAMS.begin(), HID_STREAMS.end());
    for (auto& stream : streams)
    {
        std::string param_name(static_cast<std::ostringstream&&>(std::ostringstream() << STREAM_NAME(stream) << "_frame_id").str());
        _pnh.param(param_name, _frame_id[stream], FRAME_ID(stream));
        ROS_DEBUG_STREAM("frame_id: reading parameter:" << param_name << " : " << _frame_id[stream]);
        param_name = static_cast<std::ostringstream&&>(std::ostringstream() << STREAM_NAME(stream) << "_optical_frame_id").str();
        _pnh.param(param_name, _optical_frame_id[stream], OPTICAL_FRAME_ID(stream));
        ROS_DEBUG_STREAM("optical: reading parameter:" << param_name << " : " << _optical_frame_id[stream]);
    }

    std::string unite_imu_method_str("");
    _pnh.param("unite_imu_method", unite_imu_method_str, DEFAULT_UNITE_IMU_METHOD);
    if (unite_imu_method_str == "linear_interpolation")
        _imu_sync_method = imu_sync_method::LINEAR_INTERPOLATION;
    else if (unite_imu_method_str == "copy")
        _imu_sync_method = imu_sync_method::COPY;
    else
        _imu_sync_method = imu_sync_method::NONE;

    if (_imu_sync_method > imu_sync_method::NONE)
    {
        _pnh.param("imu_optical_frame_id", _optical_frame_id[GYRO], DEFAULT_IMU_OPTICAL_FRAME_ID);
    }

    for (auto& stream : IMAGE_STREAMS)
    {
        if (stream == DEPTH) continue;
        if (stream.second > 1) continue;
        std::string param_name(static_cast<std::ostringstream&&>(std::ostringstream() << "aligned_depth_to_" << STREAM_NAME(stream) << "_frame_id").str());
        _pnh.param(param_name, _depth_aligned_frame_id[stream], ALIGNED_DEPTH_TO_FRAME_ID(stream));
    }

    _pnh.param("allow_no_texture_points", _allow_no_texture_points, ALLOW_NO_TEXTURE_POINTS);
    _pnh.param("clip_distance", _clipping_distance, static_cast<float>(-1.0));
    _pnh.param("linear_accel_cov", _linear_accel_cov, static_cast<double>(0.01));
    _pnh.param("angular_velocity_cov", _angular_velocity_cov, static_cast<double>(0.01));
    _pnh.param("hold_back_imu_for_frames", _hold_back_imu_for_frames, HOLD_BACK_IMU_FOR_FRAMES);
    _pnh.param("publish_odom_tf", _publish_odom_tf, PUBLISH_ODOM_TF);
}

void BaseRealSenseNode::setupDevice()
{
    ROS_INFO("setupDevice...");
    try{
        if (!_json_file_path.empty())
        {
            if (_dev.is<rs400::advanced_mode>())
            {
                std::stringstream ss;
                std::ifstream in(_json_file_path);
                if (in.is_open())
                {
                    ss << in.rdbuf();
                    std::string json_file_content = ss.str();

                    auto adv = _dev.as<rs400::advanced_mode>();
                    adv.load_json(json_file_content);
                    ROS_INFO_STREAM("JSON file is loaded! (" << _json_file_path << ")");
                }
                else
                    ROS_WARN_STREAM("JSON file provided doesn't exist! (" << _json_file_path << ")");
            }
            else
                ROS_WARN("Device does not support advanced settings!");
        }
        else
            ROS_INFO("JSON file is not provided");

        ROS_INFO_STREAM("ROS Node Namespace: " << _namespace);

        auto camera_name = _dev.get_info(RS2_CAMERA_INFO_NAME);
        ROS_INFO_STREAM("Device Name: " << camera_name);

        ROS_INFO_STREAM("Device Serial No: " << _serial_no);

        auto fw_ver = _dev.get_info(RS2_CAMERA_INFO_FIRMWARE_VERSION);
        ROS_INFO_STREAM("Device FW version: " << fw_ver);

        auto pid = _dev.get_info(RS2_CAMERA_INFO_PRODUCT_ID);
        ROS_INFO_STREAM("Device Product ID: 0x" << pid);

        ROS_INFO_STREAM("Enable PointCloud: " << ((_pointcloud)?"On":"Off"));
        ROS_INFO_STREAM("Align Depth: " << ((_align_depth)?"On":"Off"));
        ROS_INFO_STREAM("Sync Mode: " << ((_sync_frames)?"On":"Off"));

        _dev_sensors = _dev.query_sensors();


        std::function<void(rs2::frame)> frame_callback_function, imu_callback_function;
        if (_sync_frames)
        {
            frame_callback_function = _syncer;

            auto frame_callback_inner = [this](rs2::frame frame){
                frame_callback(frame);
            };
            _syncer.start(frame_callback_inner);
        }
        else
        {
            frame_callback_function = [this](rs2::frame frame){frame_callback(frame);};
        }

        if (_imu_sync_method == imu_sync_method::NONE)
        {
            imu_callback_function = [this](rs2::frame frame){imu_callback(frame);};
        }
        else
        {
            imu_callback_function = [this](rs2::frame frame){imu_callback_sync(frame, _imu_sync_method);};
        }
        std::function<void(rs2::frame)> multiple_message_callback_function = [this](rs2::frame frame){multiple_message_callback(frame, _imu_sync_method);};

        ROS_INFO_STREAM("Device Sensors: ");
        for(auto&& elem : _dev_sensors)
        {
            std::string module_name = elem.get_info(RS2_CAMERA_INFO_NAME);

            if ("Stereo Module" == module_name)
            {
                _sensors[DEPTH] = elem;
                _sensors[INFRA1] = elem;
                _sensors[INFRA2] = elem;
                _sensors_callback[module_name] = frame_callback_function;
            }
            else if ("Coded-Light Depth Sensor" == module_name)
            {
                _sensors[DEPTH] = elem;
                _sensors[INFRA1] = elem;
                _sensors_callback[module_name] = frame_callback_function;
            }
            else if ("RGB Camera" == module_name)
            {
                _sensors[COLOR] = elem;
                _sensors_callback[module_name] = frame_callback_function;
            }
            else if ("Wide FOV Camera" == module_name)
            {
                _sensors[FISHEYE] = elem;
                _sensors_callback[module_name] = frame_callback_function;
            }
            else if ("Motion Module" == module_name)
            {
                _sensors[GYRO] = elem;
                _sensors[ACCEL] = elem;
                _sensors_callback[module_name] = imu_callback_function;
            }
            else if ("Tracking Module" == module_name)
            {
                _sensors[GYRO] = elem;
                _sensors[ACCEL] = elem;
                _sensors[POSE] = elem;
                _sensors[FISHEYE1] = elem;
                _sensors[FISHEYE2] = elem;
                _sensors_callback[module_name] = multiple_message_callback_function;
            }
            else
            {
                ROS_ERROR_STREAM("Module Name \"" << module_name << "\" isn't supported by LibRealSense! Terminating RealSense Node...");
                ros::shutdown();
                exit(1);
            }
            ROS_INFO_STREAM(std::string(elem.get_info(RS2_CAMERA_INFO_NAME)) << " was found.");
        }

        // Update "enable" map
        for (std::pair<stream_index_pair, bool> const& enable : _enable )
        {
            const stream_index_pair& stream_index(enable.first);
            if (enable.second && _sensors.find(stream_index) == _sensors.end())
            {
                ROS_INFO_STREAM("(" << rs2_stream_to_string(stream_index.first) << ", " << stream_index.second << ") sensor isn't supported by current device! -- Skipping...");
                _enable[enable.first] = false;
            }
        }
    }
    catch(const std::exception& ex)
    {
        ROS_ERROR_STREAM("An exception has been thrown: " << ex.what());
        throw;
    }
    catch(...)
    {
        ROS_ERROR_STREAM("Unknown exception has occured!");
        throw;
    }
}

void BaseRealSenseNode::setupPublishers()
{
    ROS_INFO("setupPublishers...");
    image_transport::ImageTransport image_transport(_node_handle);

    for (auto& stream : IMAGE_STREAMS)
    {
        if (_enable[stream])
        {
            std::stringstream image_raw, camera_info;
            bool rectified_image = false;
            if (stream == DEPTH || stream == INFRA1 || stream == INFRA2)
                rectified_image = true;

            std::string stream_name(STREAM_NAME(stream));
            image_raw << stream_name << "/image_" << ((rectified_image)?"rect_":"") << "raw";
            camera_info << stream_name << "/camera_info";

            std::shared_ptr<FrequencyDiagnostics> frequency_diagnostics(new FrequencyDiagnostics(_fps[stream], stream_name, _serial_no));
            _image_publishers[stream] = {image_transport.advertise(image_raw.str(), 1), frequency_diagnostics};
            _info_publisher[stream] = _node_handle.advertise<sensor_msgs::CameraInfo>(camera_info.str(), 1);

            if (_align_depth && (stream != DEPTH) && stream.second < 2)
            {
                std::stringstream aligned_image_raw, aligned_camera_info;
                aligned_image_raw << "aligned_depth_to_" << stream_name << "/image_raw";
                aligned_camera_info << "aligned_depth_to_" << stream_name << "/camera_info";

                std::string aligned_stream_name = "aligned_depth_to_" + stream_name;
                std::shared_ptr<FrequencyDiagnostics> frequency_diagnostics(new FrequencyDiagnostics(_fps[stream], aligned_stream_name, _serial_no));
                _depth_aligned_image_publishers[stream] = {image_transport.advertise(aligned_image_raw.str(), 1), frequency_diagnostics};
                _depth_aligned_info_publisher[stream] = _node_handle.advertise<sensor_msgs::CameraInfo>(aligned_camera_info.str(), 1);
            }

            if (stream == DEPTH && _pointcloud)
            {
                _pointcloud_publisher = _node_handle.advertise<sensor_msgs::PointCloud2>("depth/color/points", 1);
            }
        }
    }

    _synced_imu_publisher = std::make_shared<SyncedImuPublisher>();
    if (_imu_sync_method > imu_sync_method::NONE && _enable[GYRO] && _enable[ACCEL])
    {
        ROS_INFO("Start publisher IMU");
        _synced_imu_publisher = std::make_shared<SyncedImuPublisher>(_node_handle.advertise<sensor_msgs::Imu>("imu", 1));
        _synced_imu_publisher->Enable(_hold_back_imu_for_frames);
    }
    else
    {
        if (_enable[GYRO])
        {
            _imu_publishers[GYRO] = _node_handle.advertise<sensor_msgs::Imu>("gyro/sample", 100);
        }

        if (_enable[ACCEL])
        {
            _imu_publishers[ACCEL] = _node_handle.advertise<sensor_msgs::Imu>("accel/sample", 100);
        }
    }
    if (_enable[POSE])
    {
        _imu_publishers[POSE] = _node_handle.advertise<nav_msgs::Odometry>("odom/sample", 100);
    }


    if (_enable[FISHEYE] &&
        _enable[DEPTH])
    {
        _depth_to_other_extrinsics_publishers[FISHEYE] = _node_handle.advertise<Extrinsics>("extrinsics/depth_to_fisheye", 1, true);
    }

    if (_enable[COLOR] &&
        _enable[DEPTH])
    {
        _depth_to_other_extrinsics_publishers[COLOR] = _node_handle.advertise<Extrinsics>("extrinsics/depth_to_color", 1, true);
    }

    if (_enable[INFRA1] &&
        _enable[DEPTH])
    {
        _depth_to_other_extrinsics_publishers[INFRA1] = _node_handle.advertise<Extrinsics>("extrinsics/depth_to_infra1", 1, true);
    }

    if (_enable[INFRA2] &&
        _enable[DEPTH])
    {
        _depth_to_other_extrinsics_publishers[INFRA2] = _node_handle.advertise<Extrinsics>("extrinsics/depth_to_infra2", 1, true);
    }
}

void BaseRealSenseNode::publishAlignedDepthToOthers(rs2::frameset frames, const ros::Time& t)
{
    for (auto it = frames.begin(); it != frames.end(); ++it)
    {
        auto frame = (*it);
        auto stream_type = frame.get_profile().stream_type();

        if (RS2_STREAM_DEPTH == stream_type)
            continue;

        auto stream_index = frame.get_profile().stream_index();
        if (stream_index > 1)
        {
            continue;
        }
        stream_index_pair sip{stream_type, stream_index};
        auto& info_publisher = _depth_aligned_info_publisher.at(sip);
        auto& image_publisher = _depth_aligned_image_publishers.at(sip);

        if(0 != info_publisher.getNumSubscribers() ||
           0 != image_publisher.first.getNumSubscribers())
        {
            std::shared_ptr<rs2::align> align;
            try{
                align = _align.at(stream_type);
            }
            catch(const std::out_of_range& e)
            {
                ROS_DEBUG_STREAM("Allocate align filter for:" << rs2_stream_to_string(sip.first) << sip.second);
                align = (_align[stream_type] = std::make_shared<rs2::align>(stream_type));
            }
            rs2::frameset processed = frames.apply_filter(*align);
            rs2::depth_frame aligned_depth_frame = processed.get_depth_frame();

            publishFrame(aligned_depth_frame, t, sip,
                         _depth_aligned_image,
                         _depth_aligned_info_publisher,
                         _depth_aligned_image_publishers, _depth_aligned_seq,
                         _depth_aligned_camera_info, _optical_frame_id,
                         _depth_aligned_encoding);
        }
    }
}

void BaseRealSenseNode::enable_devices()
{
    for (auto& elem : IMAGE_STREAMS)
    {
        if (_enable[elem])
        {
            auto& sens = _sensors[elem];
            auto profiles = sens.get_stream_profiles();
            for (auto& profile : profiles)
            {
                auto video_profile = profile.as<rs2::video_stream_profile>();
                ROS_DEBUG_STREAM("Sensor profile: " <<
                                    "stream_type: " << rs2_stream_to_string(elem.first) << "(" << elem.second << ")" <<
                                    "Format: " << video_profile.format() <<
                                    ", Width: " << video_profile.width() <<
                                    ", Height: " << video_profile.height() <<
                                    ", FPS: " << video_profile.fps());

                if ((video_profile.stream_type() == elem.first) &&
                    (_width[elem] == 0 || video_profile.width() == _width[elem]) &&
                    (_height[elem] == 0 || video_profile.height() == _height[elem]) &&
                    (_fps[elem] == 0 || video_profile.fps() == _fps[elem]) &&
                    video_profile.stream_index() == elem.second)
                {
                    _width[elem] = video_profile.width();
                    _height[elem] = video_profile.height();
                    _fps[elem] = video_profile.fps();

                    _enabled_profiles[elem].push_back(profile);

                    _image[elem] = cv::Mat(_height[elem], _width[elem], _image_format[elem.first], cv::Scalar(0, 0, 0));

                    ROS_INFO_STREAM(STREAM_NAME(elem) << " stream is enabled - width: " << _width[elem] << ", height: " << _height[elem] << ", fps: " << _fps[elem]);
                    break;
                }
            }
            if (_enabled_profiles.find(elem) == _enabled_profiles.end())
            {
                ROS_WARN_STREAM("Given stream configuration is not supported by the device! " <<
                    " Stream: " << rs2_stream_to_string(elem.first) <<
                    ", Stream Index: " << elem.second <<
                    ", Width: " << _width[elem] <<
                    ", Height: " << _height[elem] <<
                    ", FPS: " << _fps[elem]);
                _enable[elem] = false;
            }
        }
    }
	if (_align_depth)
	{
		for (auto& profiles : _enabled_profiles)
		{
			_depth_aligned_image[profiles.first] = cv::Mat(_height[DEPTH], _width[DEPTH], _image_format[DEPTH.first], cv::Scalar(0, 0, 0));
			_depth_scaled_image[profiles.first] = cv::Mat(_height[DEPTH], _width[DEPTH], _image_format[DEPTH.first], cv::Scalar(0, 0, 0));
		}
	}

    // Streaming HID
    for (auto& elem : HID_STREAMS)
    {
        if (_enable[elem])
        {
            auto& sens = _sensors[elem];
            auto profiles = sens.get_stream_profiles();
            ROS_DEBUG_STREAM("Available profiles:");
            for (rs2::stream_profile& profile : profiles)
            {
                ROS_DEBUG_STREAM("type:" << rs2_stream_to_string(profile.stream_type()) <<
                                " fps: " << profile.fps() << ". format: " << profile.format());
            }
            for (rs2::stream_profile& profile : profiles)
            {
                if (profile.stream_type() == elem.first &&
                   (_fps[elem] == 0 || profile.fps() == _fps[elem]))
                {
                    _fps[elem] = profile.fps();
                    _enabled_profiles[elem].push_back(profile);
                    break;
                }
            }
            if (_enabled_profiles.find(elem) == _enabled_profiles.end())
            {
                std::string stream_name(STREAM_NAME(elem));
                ROS_WARN_STREAM("No mathcing profile found for " << stream_name << " with fps=" << _fps[elem]);
                ROS_WARN_STREAM("profiles found for " <<stream_name << ":");
                for (rs2::stream_profile& profile : profiles)
                {
                    if (profile.stream_type() != elem.first) continue;
                    ROS_WARN_STREAM("fps: " << profile.fps() << ". format: " << profile.format());
                }
                _enable[elem] = false;
            }
        }
    }
}

void BaseRealSenseNode::setupFilters()
{
    std::vector<std::string> filters_str;
    boost::split(filters_str, _filters_str, [](char c){return c == ',';});
    bool use_disparity_filter(false);
    bool use_colorizer_filter(false);
    bool use_decimation_filter(false);
    for (std::vector<std::string>::const_iterator s_iter=filters_str.begin(); s_iter!=filters_str.end(); s_iter++)
    {
        if ((*s_iter) == "colorizer")
        {
            use_colorizer_filter = true;
        }
        else if ((*s_iter) == "disparity")
        {
            use_disparity_filter = true;
        }
        else if ((*s_iter) == "spatial")
        {
            ROS_INFO("Add Filter: spatial");
            _filters.push_back(NamedFilter("spatial", std::make_shared<rs2::spatial_filter>()));
        }
        else if ((*s_iter) == "temporal")
        {
            ROS_INFO("Add Filter: temporal");
            _filters.push_back(NamedFilter("temporal", std::make_shared<rs2::temporal_filter>()));
        }
        else if ((*s_iter) == "hole_filling")
        {
            ROS_INFO("Add Filter: hole_filling");
            _filters.push_back(NamedFilter("hole_filling", std::make_shared<rs2::hole_filling_filter>()));
        }
        else if ((*s_iter) == "decimation")
        {
            use_decimation_filter = true;
        }
        else if ((*s_iter) == "pointcloud")
        {
            assert(_pointcloud); // For now, it is set in getParameters()..
        }
        else if ((*s_iter).size() > 0)
        {
            ROS_ERROR_STREAM("Unknown Filter: " << (*s_iter));
            throw;
        }
    }
    if (use_disparity_filter)
    {
        ROS_INFO("Add Filter: disparity");
        _filters.insert(_filters.begin(), NamedFilter("disparity_start", std::make_shared<rs2::disparity_transform>()));
        _filters.push_back(NamedFilter("disparity_end", std::make_shared<rs2::disparity_transform>(false)));
        ROS_INFO("Done Add Filter: disparity");
    }
    if (use_decimation_filter)
    {
      ROS_INFO("Add Filter: decimation");
      _filters.insert(_filters.begin(),NamedFilter("decimation", std::make_shared<rs2::decimation_filter>()));
    }
    if (use_colorizer_filter)
    {
        ROS_INFO("Add Filter: colorizer");
        _filters.push_back(NamedFilter("colorizer", std::make_shared<rs2::colorizer>()));

        // Types for depth stream
        _image_format[DEPTH.first] = _image_format[COLOR.first];    // CVBridge type
        _encoding[DEPTH.first] = _encoding[COLOR.first]; // ROS message type
        _unit_step_size[DEPTH.first] = _unit_step_size[COLOR.first]; // sensor_msgs::ImagePtr row step size

        _width[DEPTH] = _width[COLOR];
        _height[DEPTH] = _height[COLOR];
        _image[DEPTH] = cv::Mat(_height[DEPTH], _width[DEPTH], _image_format[DEPTH.first], cv::Scalar(0, 0, 0));
    }
    if (_pointcloud)
    {
    	ROS_INFO("Add Filter: pointcloud");
        _filters.push_back(NamedFilter("pointcloud", std::make_shared<rs2::pointcloud>(_pointcloud_texture.first, _pointcloud_texture.second)));
    }
    ROS_INFO("num_filters: %d", static_cast<int>(_filters.size()));
}



cv::Mat& BaseRealSenseNode::fix_depth_scale(const cv::Mat& from_image, cv::Mat& to_image)
{
    static const float meter_to_mm = 0.001f;
    if (fabs(_depth_scale_meters - meter_to_mm) < 1e-6)
    {
        to_image = from_image;
        return to_image;
    }

    if (to_image.size() != from_image.size())
    {
        to_image.create(from_image.rows, from_image.cols, from_image.type());
    }

    CV_Assert(from_image.depth() == _image_format[RS2_STREAM_DEPTH]);

    int nRows = from_image.rows;
    int nCols = from_image.cols;

    if (from_image.isContinuous())
    {
        nCols *= nRows;
        nRows = 1;
    }

    int i,j;
    const uint16_t* p_from;
    uint16_t* p_to;
    for( i = 0; i < nRows; ++i)
    {
        p_from = from_image.ptr<uint16_t>(i);
        p_to = to_image.ptr<uint16_t>(i);
        for ( j = 0; j < nCols; ++j)
        {
            p_to[j] = p_from[j] * _depth_scale_meters / meter_to_mm;
        }
    }
    return to_image;
}

void BaseRealSenseNode::clip_depth(rs2::depth_frame depth_frame, float clipping_dist)
{
    uint16_t* p_depth_frame = reinterpret_cast<uint16_t*>(const_cast<void*>(depth_frame.get_data()));
    uint16_t clipping_value = static_cast<uint16_t>(clipping_dist / _depth_scale_meters);

    int width = depth_frame.get_width();
    int height = depth_frame.get_height();

    #ifdef _OPENMP
    #pragma omp parallel for schedule(dynamic) //Using OpenMP to try to parallelise the loop
    #endif
    for (int y = 0; y < height; y++)
    {
        auto depth_pixel_index = y * width;
        for (int x = 0; x < width; x++, ++depth_pixel_index)
        {
            // Check if the depth value is greater than the threashold
            if (p_depth_frame[depth_pixel_index] > clipping_value)
            {
                p_depth_frame[depth_pixel_index] = 0; //Set to invalid (<=0) value.
            }
        }
    }
}

BaseRealSenseNode::CIMUHistory::CIMUHistory(size_t size)
{
    m_max_size = size;
}
void BaseRealSenseNode::CIMUHistory::add_data(sensor_name module, BaseRealSenseNode::CIMUHistory::imuData data)
{
    m_map[module].push_front(data);
    if (m_map[module].size() > m_max_size)
        m_map[module].pop_back();
}
bool BaseRealSenseNode::CIMUHistory::is_all_data(sensor_name module)
{
    return m_map[module].size() == m_max_size;
}
bool BaseRealSenseNode::CIMUHistory::is_data(sensor_name module)
{
    return m_map[module].size() > 0;
}
const std::list<BaseRealSenseNode::CIMUHistory::imuData>& BaseRealSenseNode::CIMUHistory::get_data(sensor_name module)
{
    return m_map[module];
}
BaseRealSenseNode::CIMUHistory::imuData BaseRealSenseNode::CIMUHistory::last_data(sensor_name module)
{
    return m_map[module].front();
}
BaseRealSenseNode::CIMUHistory::imuData BaseRealSenseNode::CIMUHistory::imuData::operator*(const double factor)
{
    BaseRealSenseNode::CIMUHistory::imuData new_data(*this);
    new_data.m_reading *= factor;
    new_data.m_time *= factor;
    return new_data;
}

BaseRealSenseNode::CIMUHistory::imuData BaseRealSenseNode::CIMUHistory::imuData::operator+(const BaseRealSenseNode::CIMUHistory::imuData& other)
{
    BaseRealSenseNode::CIMUHistory::imuData new_data(*this);
    new_data.m_reading += other.m_reading;
    new_data.m_time += other.m_time;
    return new_data;
}

double BaseRealSenseNode::FillImuData_LinearInterpolation(const stream_index_pair stream_index, const BaseRealSenseNode::CIMUHistory::imuData imu_data, sensor_msgs::Imu& imu_msg)
{
    static CIMUHistory _imu_history(2);
    CIMUHistory::sensor_name this_sensor(static_cast<CIMUHistory::sensor_name>(ACCEL == stream_index));
    CIMUHistory::sensor_name that_sensor(static_cast<CIMUHistory::sensor_name>(!this_sensor));
    _imu_history.add_data(this_sensor, imu_data);

    if (!_imu_history.is_all_data(this_sensor) || !_imu_history.is_data(that_sensor) )
        return -1;
    const std::list<CIMUHistory::imuData> this_data = _imu_history.get_data(this_sensor);
    CIMUHistory::imuData that_last_data = _imu_history.last_data(that_sensor);
    std::list<CIMUHistory::imuData>::const_iterator this_data_iter = this_data.begin();
    CIMUHistory::imuData this_last_data(*this_data_iter);
    this_data_iter++;
    CIMUHistory::imuData this_prev_data(*this_data_iter);
    if (this_prev_data.m_time > that_last_data.m_time)
        return -1;  // "that" data was already sent.
    double factor( (that_last_data.m_time - this_prev_data.m_time) / (this_last_data.m_time - this_prev_data.m_time) );
    CIMUHistory::imuData interp_data = this_prev_data*(1-factor) + this_last_data*factor;

    CIMUHistory::imuData accel_data = that_last_data;
    CIMUHistory::imuData gyro_data = interp_data;
    if (this_sensor == CIMUHistory::sensor_name::mACCEL)
    {
        std::swap(accel_data, gyro_data);
    }
    imu_msg.angular_velocity.x = gyro_data.m_reading.x;
    imu_msg.angular_velocity.y = gyro_data.m_reading.y;
    imu_msg.angular_velocity.z = gyro_data.m_reading.z;

    imu_msg.linear_acceleration.x = accel_data.m_reading.x;
    imu_msg.linear_acceleration.y = accel_data.m_reading.y;
    imu_msg.linear_acceleration.z = accel_data.m_reading.z;
    return that_last_data.m_time;
}


double BaseRealSenseNode::FillImuData_Copy(const stream_index_pair stream_index, const BaseRealSenseNode::CIMUHistory::imuData imu_data, sensor_msgs::Imu& imu_msg)
{
    if (GYRO == stream_index)
    {
        imu_msg.angular_velocity.x = imu_data.m_reading.x;
        imu_msg.angular_velocity.y = imu_data.m_reading.y;
        imu_msg.angular_velocity.z = imu_data.m_reading.z;
    }
    else if (ACCEL == stream_index)
    {
        imu_msg.linear_acceleration.x = imu_data.m_reading.x;
        imu_msg.linear_acceleration.y = imu_data.m_reading.y;
        imu_msg.linear_acceleration.z = imu_data.m_reading.z;
    }
    return imu_data.m_time;
}

void BaseRealSenseNode::imu_callback_sync(rs2::frame frame, imu_sync_method sync_method)
{
    static std::mutex m_mutex;
    static const stream_index_pair stream_imu = GYRO;
    static sensor_msgs::Imu imu_msg = sensor_msgs::Imu();
    static int seq = 0;
    static bool init_gyro(false), init_accel(false);
    static double accel_factor(0);
    imu_msg.header.frame_id = _optical_frame_id[stream_imu];
    imu_msg.orientation.x = 0.0;
    imu_msg.orientation.y = 0.0;
    imu_msg.orientation.z = 0.0;
    imu_msg.orientation.w = 0.0;

    imu_msg.orientation_covariance = { -1.0, 0.0, 0.0, 0.0, 0.0, 0.0, 0.0, 0.0, 0.0};
    imu_msg.linear_acceleration_covariance = { _linear_accel_cov, 0.0, 0.0, 0.0, _linear_accel_cov, 0.0, 0.0, 0.0, _linear_accel_cov};
    imu_msg.angular_velocity_covariance = { _angular_velocity_cov, 0.0, 0.0, 0.0, _angular_velocity_cov, 0.0, 0.0, 0.0, _angular_velocity_cov};

    m_mutex.lock();

    while (true)
    {
        auto stream = frame.get_profile().stream_type();
        auto stream_index = (stream == GYRO.first)?GYRO:ACCEL;
        double frame_time = frame.get_timestamp();

        bool placeholder_false(false);
        if (_is_initialized_time_base.compare_exchange_strong(placeholder_false, true) )
        {
            setBaseTime(frame_time, RS2_TIMESTAMP_DOMAIN_SYSTEM_TIME == frame.get_frame_timestamp_domain());
        }

        seq += 1;
        double elapsed_camera_ms = (/*ms*/ frame_time - /*ms*/ _camera_time_base) / 1000.0;

        if (0 != _synced_imu_publisher->getNumSubscribers())
        {
            auto crnt_reading = *(reinterpret_cast<const float3*>(frame.get_data()));
            if (GYRO == stream_index)
            {
                init_gyro = true;
            }
            if (ACCEL == stream_index)
            {
                if (!init_accel)
                {
                    // Init accel_factor:
                    Eigen::Vector3d v(crnt_reading.x, crnt_reading.y, crnt_reading.z);
                    accel_factor = 9.81 / v.norm();
                    ROS_INFO_STREAM("accel_factor set to: " << accel_factor);
                }
                init_accel = true;
                if (true)
                {
                    Eigen::Vector3d v(crnt_reading.x, crnt_reading.y, crnt_reading.z);
                    v*=accel_factor;
                    crnt_reading.x = v.x();
                    crnt_reading.y = v.y();
                    crnt_reading.z = v.z();
                }
            }
            CIMUHistory::imuData imu_data(crnt_reading, elapsed_camera_ms);
            switch (sync_method)
            {
                case NONE: //Cannot really be NONE. Just to avoid compilation warning.
                case COPY:
                    elapsed_camera_ms = FillImuData_Copy(stream_index, imu_data, imu_msg);
                    break;
                case LINEAR_INTERPOLATION:
                    elapsed_camera_ms = FillImuData_LinearInterpolation(stream_index, imu_data, imu_msg);
                    break;
            }
            if (elapsed_camera_ms < 0)
                break;
            ros::Time t(_ros_time_base.toSec() + elapsed_camera_ms);
            imu_msg.header.seq = seq;
            imu_msg.header.stamp = t;
            if (!(init_gyro && init_accel))
                break;
            _synced_imu_publisher->Publish(imu_msg);
            ROS_DEBUG("Publish united %s stream", rs2_stream_to_string(frame.get_profile().stream_type()));
        }
        break;
    }
    m_mutex.unlock();
};

void BaseRealSenseNode::imu_callback(rs2::frame frame)
{
    auto stream = frame.get_profile().stream_type();
    double frame_time = frame.get_timestamp();
    bool placeholder_false(false);
    if (_is_initialized_time_base.compare_exchange_strong(placeholder_false, true) )
    {
        setBaseTime(frame_time, RS2_TIMESTAMP_DOMAIN_SYSTEM_TIME == frame.get_frame_timestamp_domain());
    }

    ROS_DEBUG("Frame arrived: stream: %s ; index: %d ; Timestamp Domain: %s",
                rs2_stream_to_string(frame.get_profile().stream_type()),
                frame.get_profile().stream_index(),
                rs2_timestamp_domain_to_string(frame.get_frame_timestamp_domain()));

    auto stream_index = (stream == GYRO.first)?GYRO:ACCEL;
    if (0 != _imu_publishers[stream_index].getNumSubscribers())
    {
        double elapsed_camera_ms = (/*ms*/ frame_time - /*ms*/ _camera_time_base) / 1000.0;
        ros::Time t(_ros_time_base.toSec() + elapsed_camera_ms);

        auto imu_msg = sensor_msgs::Imu();
        imu_msg.header.frame_id = _optical_frame_id[stream_index];
        imu_msg.orientation.x = 0.0;
        imu_msg.orientation.y = 0.0;
        imu_msg.orientation.z = 0.0;
        imu_msg.orientation.w = 0.0;
        imu_msg.orientation_covariance = { -1.0, 0.0, 0.0, 0.0, 0.0, 0.0, 0.0, 0.0, 0.0};
        imu_msg.linear_acceleration_covariance = { _linear_accel_cov, 0.0, 0.0, 0.0, _linear_accel_cov, 0.0, 0.0, 0.0, _linear_accel_cov};
        imu_msg.angular_velocity_covariance = { _angular_velocity_cov, 0.0, 0.0, 0.0, _angular_velocity_cov, 0.0, 0.0, 0.0, _angular_velocity_cov};

        auto crnt_reading = *(reinterpret_cast<const float3*>(frame.get_data()));
        if (GYRO == stream_index)
        {
            imu_msg.angular_velocity.x = crnt_reading.x;
            imu_msg.angular_velocity.y = crnt_reading.y;
            imu_msg.angular_velocity.z = crnt_reading.z;
        }
        else if (ACCEL == stream_index)
        {
            imu_msg.linear_acceleration.x = crnt_reading.x;
            imu_msg.linear_acceleration.y = crnt_reading.y;
            imu_msg.linear_acceleration.z = crnt_reading.z;
        }
        _seq[stream_index] += 1;
        imu_msg.header.seq = _seq[stream_index];
        imu_msg.header.stamp = t;
        _imu_publishers[stream_index].publish(imu_msg);
        ROS_DEBUG("Publish %s stream", rs2_stream_to_string(frame.get_profile().stream_type()));
    }
}

void BaseRealSenseNode::pose_callback(rs2::frame frame)
{
    double frame_time = frame.get_timestamp();
    bool placeholder_false(false);
    if (_is_initialized_time_base.compare_exchange_strong(placeholder_false, true) )
    {
        setBaseTime(frame_time, RS2_TIMESTAMP_DOMAIN_SYSTEM_TIME == frame.get_frame_timestamp_domain());
    }

    ROS_DEBUG("Frame arrived: stream: %s ; index: %d ; Timestamp Domain: %s",
                rs2_stream_to_string(frame.get_profile().stream_type()),
                frame.get_profile().stream_index(),
                rs2_timestamp_domain_to_string(frame.get_frame_timestamp_domain()));
    const auto& stream_index(POSE);
    rs2_pose pose = frame.as<rs2::pose_frame>().get_pose_data();
    double elapsed_camera_ms = (/*ms*/ frame_time - /*ms*/ _camera_time_base) / 1000.0;
    ros::Time t(_ros_time_base.toSec() + elapsed_camera_ms);

    geometry_msgs::PoseStamped pose_msg;
    pose_msg.pose.position.x = -pose.translation.z;
    pose_msg.pose.position.y = -pose.translation.x;
    pose_msg.pose.position.z = pose.translation.y;
    pose_msg.pose.orientation.x = -pose.rotation.z;
    pose_msg.pose.orientation.y = -pose.rotation.x;
    pose_msg.pose.orientation.z = pose.rotation.y;
    pose_msg.pose.orientation.w = pose.rotation.w;

    static tf2_ros::TransformBroadcaster br;
    geometry_msgs::TransformStamped msg;
    msg.header.stamp = t;
    msg.header.frame_id = _odom_frame_id;
    msg.child_frame_id = _frame_id[POSE];
    msg.transform.translation.x = pose_msg.pose.position.x;
    msg.transform.translation.y = pose_msg.pose.position.y;
    msg.transform.translation.z = pose_msg.pose.position.z;
    msg.transform.rotation.x = pose_msg.pose.orientation.x;
    msg.transform.rotation.y = pose_msg.pose.orientation.y;
    msg.transform.rotation.z = pose_msg.pose.orientation.z;
    msg.transform.rotation.w = pose_msg.pose.orientation.w;

    if (_publish_odom_tf) br.sendTransform(msg);

    if (0 != _imu_publishers[stream_index].getNumSubscribers())
    {
        double cov_pose(_linear_accel_cov * pow(10, 3-(int)pose.tracker_confidence));
        double cov_twist(_angular_velocity_cov * pow(10, 1-(int)pose.tracker_confidence));

        geometry_msgs::Vector3Stamped v_msg;
        v_msg.vector.x = -pose.velocity.z;
        v_msg.vector.y = -pose.velocity.x;
        v_msg.vector.z = pose.velocity.y;
        tf::Vector3 tfv;
        tf::vector3MsgToTF(v_msg.vector,tfv);
        tf::Quaternion q(-msg.transform.rotation.x,-msg.transform.rotation.y,-msg.transform.rotation.z,msg.transform.rotation.w);
        tfv=tf::quatRotate(q,tfv);
        tf::vector3TFToMsg(tfv,v_msg.vector);
	
        geometry_msgs::Vector3Stamped om_msg;
        om_msg.vector.x = -pose.angular_velocity.z;
        om_msg.vector.y = -pose.angular_velocity.x;
        om_msg.vector.z = pose.angular_velocity.y;
        tf::vector3MsgToTF(om_msg.vector,tfv);
        tfv=tf::quatRotate(q,tfv);
        tf::vector3TFToMsg(tfv,om_msg.vector);
	

        nav_msgs::Odometry odom_msg;
        _seq[stream_index] += 1;

        odom_msg.header.frame_id = _odom_frame_id;
        odom_msg.child_frame_id = _frame_id[POSE];
        odom_msg.header.stamp = t;
        odom_msg.header.seq = _seq[stream_index];
        odom_msg.pose.pose = pose_msg.pose;
        odom_msg.pose.covariance = {cov_pose, 0, 0, 0, 0, 0,
                                    0, cov_pose, 0, 0, 0, 0,
                                    0, 0, cov_pose, 0, 0, 0,
                                    0, 0, 0, cov_twist, 0, 0,
                                    0, 0, 0, 0, cov_twist, 0,
                                    0, 0, 0, 0, 0, cov_twist};
        odom_msg.twist.twist.linear = v_msg.vector;
        odom_msg.twist.twist.angular = om_msg.vector;
        odom_msg.twist.covariance ={cov_pose, 0, 0, 0, 0, 0,
                                    0, cov_pose, 0, 0, 0, 0,
                                    0, 0, cov_pose, 0, 0, 0,
                                    0, 0, 0, cov_twist, 0, 0,
                                    0, 0, 0, 0, cov_twist, 0,
                                    0, 0, 0, 0, 0, cov_twist};
        _imu_publishers[stream_index].publish(odom_msg);
        ROS_DEBUG("Publish %s stream", rs2_stream_to_string(frame.get_profile().stream_type()));
    }
}

void BaseRealSenseNode::frame_callback(rs2::frame frame)
{
    _synced_imu_publisher->Pause();
    
    try{
        double frame_time = frame.get_timestamp();

        // We compute a ROS timestamp which is based on an initial ROS time at point of first frame,
        // and the incremental timestamp from the camera.
        // In sync mode the timestamp is based on ROS time
        bool placeholder_false(false);
        if (_is_initialized_time_base.compare_exchange_strong(placeholder_false, true) )
        {
            setBaseTime(frame_time, RS2_TIMESTAMP_DOMAIN_SYSTEM_TIME == frame.get_frame_timestamp_domain());
        }

        ros::Time t;
        if (_sync_frames)
        {
            t = ros::Time::now();
        }
        else
        {
            t = ros::Time(_ros_time_base.toSec()+ (/*ms*/ frame_time - /*ms*/ _camera_time_base) / /*ms to seconds*/ 1000);
        }

        if (frame.is<rs2::frameset>())
        {
            ROS_DEBUG("Frameset arrived.");
            bool is_depth_arrived = false;
            auto frameset = frame.as<rs2::frameset>();
            ROS_DEBUG("List of frameset before applying filters: size: %d", static_cast<int>(frameset.size()));
            for (auto it = frameset.begin(); it != frameset.end(); ++it)
            {
                auto f = (*it);
                auto stream_type = f.get_profile().stream_type();
                auto stream_index = f.get_profile().stream_index();
                auto stream_format = f.get_profile().format();
                auto stream_unique_id = f.get_profile().unique_id();

                ROS_DEBUG("Frameset contain (%s, %d, %s %d) frame. frame_number: %llu ; frame_TS: %f ; ros_TS(NSec): %lu",
                            rs2_stream_to_string(stream_type), stream_index, rs2_format_to_string(stream_format), stream_unique_id, frame.get_frame_number(), frame_time, t.toNSec());
                runFirstFrameInitialization(stream_type);
            }
            // Clip depth_frame for max range:
            rs2::depth_frame depth_frame = frameset.get_depth_frame();
            if (depth_frame && _clipping_distance > 0)
            {
                clip_depth(depth_frame, _clipping_distance);
            }

            ROS_DEBUG("num_filters: %d", static_cast<int>(_filters.size()));
            for (std::vector<NamedFilter>::const_iterator filter_it = _filters.begin(); filter_it != _filters.end(); filter_it++)
            {
                ROS_DEBUG("Applying filter: %s", filter_it->_name.c_str());
                frameset = filter_it->_filter->process(frameset);
            }

            ROS_DEBUG("List of frameset after applying filters: size: %d", static_cast<int>(frameset.size()));
            for (auto it = frameset.begin(); it != frameset.end(); ++it)
            {
                auto f = (*it);
                auto stream_type = f.get_profile().stream_type();
                auto stream_index = f.get_profile().stream_index();
                auto stream_format = f.get_profile().format();
                auto stream_unique_id = f.get_profile().unique_id();

                ROS_DEBUG("Frameset contain (%s, %d, %s %d) frame. frame_number: %llu ; frame_TS: %f ; ros_TS(NSec): %lu",
                            rs2_stream_to_string(stream_type), stream_index, rs2_format_to_string(stream_format), stream_unique_id, frame.get_frame_number(), frame_time, t.toNSec());
            }
            ROS_DEBUG("END OF LIST");
            ROS_DEBUG_STREAM("Remove streams with same type and index:");
            // TODO - Fix the following issue:
            // Currently publishers are set using a map of stream type and index only.
            // It means that colorized depth image <DEPTH, 0, Z16> and colorized depth image <DEPTH, 0, RGB>
            // use the same publisher.
            // As a workaround we remove the earlier one, the original one, assuming that if colorizer filter is
            // set it means that that's what the client wants.
            //
            bool points_in_set(false);
            std::vector<rs2::frame> frames_to_publish;
            std::vector<stream_index_pair> is_in_set;
            for (auto it = frameset.begin(); it != frameset.end(); ++it)
            {
                auto f = (*it);
                auto stream_type = f.get_profile().stream_type();
                auto stream_index = f.get_profile().stream_index();
                auto stream_format = f.get_profile().format();
                if (f.is<rs2::points>())
                {
                    if (!points_in_set)
                    {
                        points_in_set = true;
                        frames_to_publish.push_back(f);
                    }
                    continue;
                }
                stream_index_pair sip{stream_type,stream_index};
                if (std::find(is_in_set.begin(), is_in_set.end(), sip) == is_in_set.end())
                {
                    is_in_set.push_back(sip);
                    frames_to_publish.push_back(f);
                }
                if (_align_depth && stream_type == RS2_STREAM_DEPTH && stream_format == RS2_FORMAT_Z16)
                {
                    is_depth_arrived = true;
                }
            }

            for (auto it = frames_to_publish.begin(); it != frames_to_publish.end(); ++it)
            {
                auto f = (*it);
                auto stream_type = f.get_profile().stream_type();
                auto stream_index = f.get_profile().stream_index();
                auto stream_format = f.get_profile().format();

                ROS_DEBUG("Frameset contain (%s, %d, %s) frame. frame_number: %llu ; frame_TS: %f ; ros_TS(NSec): %lu",
                            rs2_stream_to_string(stream_type), stream_index, rs2_format_to_string(stream_format), frame.get_frame_number(), frame_time, t.toNSec());

                if (f.is<rs2::points>())
                {
                    if (0 != _pointcloud_publisher.getNumSubscribers())
                    {
                        ROS_DEBUG("Publish pointscloud");
                        publishPointCloud(f.as<rs2::points>(), t, frameset);
                    }
                    continue;
                }
                stream_index_pair sip{stream_type,stream_index};
                publishFrame(f, t,
                                sip,
                                _image,
                                _info_publisher,
                                _image_publishers, _seq,
                                _camera_info, _optical_frame_id,
                                _encoding);
            }

            if (_align_depth && is_depth_arrived)
            {
                ROS_DEBUG("publishAlignedDepthToOthers(...)");
                publishAlignedDepthToOthers(frameset, t);
            }
        }
        else if (frame.is<rs2::video_frame>())
        {
            auto stream_type = frame.get_profile().stream_type();
            auto stream_index = frame.get_profile().stream_index();
            ROS_DEBUG("Single video frame arrived (%s, %d). frame_number: %llu ; frame_TS: %f ; ros_TS(NSec): %lu",
                        rs2_stream_to_string(stream_type), stream_index, frame.get_frame_number(), frame_time, t.toNSec());
            runFirstFrameInitialization(stream_type);

            stream_index_pair sip{stream_type,stream_index};
            if (frame.is<rs2::depth_frame>())
            {
                if (_clipping_distance > 0)
                {
                    clip_depth(frame, _clipping_distance);
                }
            }
            publishFrame(frame, t,
                            sip,
                            _image,
                            _info_publisher,
                            _image_publishers, _seq,
                            _camera_info, _optical_frame_id,
                            _encoding);
        }
    }
    catch(const std::exception& ex)
    {
        ROS_ERROR_STREAM("An error has occurred during frame callback: " << ex.what());
    }
    _synced_imu_publisher->Resume();
}; // frame_callback

void BaseRealSenseNode::multiple_message_callback(rs2::frame frame, imu_sync_method sync_method)
{
    auto stream = frame.get_profile().stream_type();
    switch (stream)
    {
        case RS2_STREAM_GYRO:
        case RS2_STREAM_ACCEL:
            if (sync_method > imu_sync_method::NONE) imu_callback_sync(frame, sync_method);
            else imu_callback(frame);
            break;
        case RS2_STREAM_POSE:
            pose_callback(frame);
            break;
        default:
            frame_callback(frame);
    }
}

void BaseRealSenseNode::setBaseTime(double frame_time, bool warn_no_metadata)
{
    ROS_WARN_COND(warn_no_metadata, "Frame metadata isn't available! (frame_timestamp_domain = RS2_TIMESTAMP_DOMAIN_SYSTEM_TIME)");

    _ros_time_base = ros::Time::now();
    _camera_time_base = frame_time;
}

void BaseRealSenseNode::setupStreams()
{
	ROS_INFO("setupStreams...");
    try{
		// Publish image stream info
        for (auto& profiles : _enabled_profiles)
        {
            for (auto& profile : profiles.second)
            {
                if (profile.is<rs2::video_stream_profile>())
                {
                    auto video_profile = profile.as<rs2::video_stream_profile>();
                    updateStreamCalibData(video_profile);
                }
            }
        }

        // Streaming IMAGES
        std::map<std::string, std::vector<rs2::stream_profile> > profiles;
        std::map<std::string, rs2::sensor> active_sensors;
        for (const std::pair<stream_index_pair, std::vector<rs2::stream_profile>>& profile : _enabled_profiles)
        {
            std::string module_name = _sensors[profile.first].get_info(RS2_CAMERA_INFO_NAME);
            ROS_INFO_STREAM("insert " << rs2_stream_to_string(profile.second.begin()->stream_type())
              << " to " << module_name);
            profiles[module_name].insert(profiles[module_name].begin(),
                                            profile.second.begin(),
                                            profile.second.end());
            active_sensors[module_name] = _sensors[profile.first];
        }

        for (const std::pair<std::string, std::vector<rs2::stream_profile> >& sensor_profile : profiles)
        {
            std::string module_name = sensor_profile.first;
            rs2::sensor sensor = active_sensors[module_name];
            sensor.open(sensor_profile.second);
            sensor.start(_sensors_callback[module_name]);
            if (sensor.is<rs2::depth_sensor>())
            {
                _depth_scale_meters = sensor.as<rs2::depth_sensor>().get_depth_scale();
            }
        }
    }
    catch(const std::exception& ex)
    {
        ROS_ERROR_STREAM("An exception has been thrown: " << ex.what());
        throw;
    }
    catch(...)
    {
        ROS_ERROR_STREAM("Unknown exception has occured!");
        throw;
    }
}

void BaseRealSenseNode::updateStreamCalibData(const rs2::video_stream_profile& video_profile)
{
    stream_index_pair stream_index{video_profile.stream_type(), video_profile.stream_index()};
    auto intrinsic = video_profile.get_intrinsics();
    _stream_intrinsics[stream_index] = intrinsic;
    _camera_info[stream_index].width = intrinsic.width;
    _camera_info[stream_index].height = intrinsic.height;
    _camera_info[stream_index].header.frame_id = _optical_frame_id[stream_index];

    _camera_info[stream_index].K.at(0) = intrinsic.fx;
    _camera_info[stream_index].K.at(2) = intrinsic.ppx;
    _camera_info[stream_index].K.at(4) = intrinsic.fy;
    _camera_info[stream_index].K.at(5) = intrinsic.ppy;
    _camera_info[stream_index].K.at(8) = 1;

    _camera_info[stream_index].P.at(0) = _camera_info[stream_index].K.at(0);
    _camera_info[stream_index].P.at(1) = 0;
    _camera_info[stream_index].P.at(2) = _camera_info[stream_index].K.at(2);
    _camera_info[stream_index].P.at(3) = 0;
    _camera_info[stream_index].P.at(4) = 0;
    _camera_info[stream_index].P.at(5) = _camera_info[stream_index].K.at(4);
    _camera_info[stream_index].P.at(6) = _camera_info[stream_index].K.at(5);
    _camera_info[stream_index].P.at(7) = 0;
    _camera_info[stream_index].P.at(8) = 0;
    _camera_info[stream_index].P.at(9) = 0;
    _camera_info[stream_index].P.at(10) = 1;
    _camera_info[stream_index].P.at(11) = 0;

    _camera_info[stream_index].distortion_model = "plumb_bob";

    // set R (rotation matrix) values to identity matrix
    _camera_info[stream_index].R.at(0) = 1.0;
    _camera_info[stream_index].R.at(1) = 0.0;
    _camera_info[stream_index].R.at(2) = 0.0;
    _camera_info[stream_index].R.at(3) = 0.0;
    _camera_info[stream_index].R.at(4) = 1.0;
    _camera_info[stream_index].R.at(5) = 0.0;
    _camera_info[stream_index].R.at(6) = 0.0;
    _camera_info[stream_index].R.at(7) = 0.0;
    _camera_info[stream_index].R.at(8) = 1.0;

    _camera_info[stream_index].D.resize(5);
    for (int i = 0; i < 5; i++)
    {
        _camera_info[stream_index].D.at(i) = intrinsic.coeffs[i];
    }

    if (stream_index == DEPTH && _enable[DEPTH] && _enable[COLOR])
    {
        _camera_info[stream_index].P.at(3) = 0;     // Tx
        _camera_info[stream_index].P.at(7) = 0;     // Ty
    }

    if (_align_depth)
    {
        for (auto& profiles : _enabled_profiles)
        {
            for (auto& profile : profiles.second)
            {
                auto video_profile = profile.as<rs2::video_stream_profile>();
                stream_index_pair stream_index{video_profile.stream_type(), video_profile.stream_index()};
                _depth_aligned_camera_info[stream_index] = _camera_info[stream_index];
            }
        }
    }
}

tf::Quaternion BaseRealSenseNode::rotationMatrixToQuaternion(const float rotation[9]) const
{
    Eigen::Matrix3f m;
    // We need to be careful about the order, as RS2 rotation matrix is
    // column-major, while Eigen::Matrix3f expects row-major.
    m << rotation[0], rotation[3], rotation[6],
         rotation[1], rotation[4], rotation[7],
         rotation[2], rotation[5], rotation[8];
    Eigen::Quaternionf q(m);
    return tf::Quaternion(q.x(), q.y(), q.z(), q.w());
}

void BaseRealSenseNode::publish_static_tf(const ros::Time& t,
                                          const float3& trans,
                                          const tf::Quaternion& q,
                                          const std::string& from,
                                          const std::string& to)
{
    geometry_msgs::TransformStamped msg;
    msg.header.stamp = t;
    msg.header.frame_id = from;
    msg.child_frame_id = to;
    msg.transform.translation.x = trans.z;
    msg.transform.translation.y = -trans.x;
    msg.transform.translation.z = -trans.y;
    msg.transform.rotation.x = q.getX();
    msg.transform.rotation.y = q.getY();
    msg.transform.rotation.z = q.getZ();
    msg.transform.rotation.w = q.getW();
    _static_tf_broadcaster.sendTransform(msg);
}

void BaseRealSenseNode::calcAndPublishStaticTransform(const stream_index_pair& stream, const rs2::stream_profile& base_profile)
{
    // Transform base to stream
    tf::Quaternion quaternion_optical;
    quaternion_optical.setRPY(-M_PI / 2, 0.0, -M_PI / 2);
    float3 zero_trans{0, 0, 0};

    ros::Time transform_ts_ = ros::Time::now();

    rs2_extrinsics ex;
    try
    {
        ex = getAProfile(stream).get_extrinsics_to(base_profile);
    }
    catch (std::exception& e)
    {
        if (!strcmp(e.what(), "Requested extrinsics are not available!"))
        {
            ROS_WARN_STREAM(e.what() << " : using unity as default.");
            ex = rs2_extrinsics({{1, 0, 0, 0, 1, 0, 0, 0, 1}, {0,0,0}});
        }
        else
        {
            throw e;
        }
    }

    auto Q = rotationMatrixToQuaternion(ex.rotation);
    Q = quaternion_optical * Q * quaternion_optical.inverse();

    float3 trans{ex.translation[0], ex.translation[1], ex.translation[2]};
    publish_static_tf(transform_ts_, trans, Q, _base_frame_id, _frame_id[stream]);

    // Transform stream frame to stream optical frame
    publish_static_tf(transform_ts_, zero_trans, quaternion_optical, _frame_id[stream], _optical_frame_id[stream]);

    if (_align_depth && _depth_aligned_frame_id.find(stream) != _depth_aligned_frame_id.end())
    {
        publish_static_tf(transform_ts_, trans, Q, _base_frame_id, _depth_aligned_frame_id[stream]);
        publish_static_tf(transform_ts_, zero_trans, quaternion_optical, _depth_aligned_frame_id[stream], _optical_frame_id[stream]);
    }
}

void BaseRealSenseNode::SetBaseStream()
{
    const std::vector<stream_index_pair> base_stream_priority = {DEPTH, POSE};

    std::vector<stream_index_pair>::const_iterator base_stream(base_stream_priority.begin());
    while( (_sensors.find(*base_stream) == _sensors.end()) && (base_stream != base_stream_priority.end()))
    {
        base_stream++;
    }
    if (base_stream == base_stream_priority.end())
    {
        throw std::runtime_error("No known base_stream found for transformations.");
    }
    ROS_INFO_STREAM("SELECTED BASE:" << base_stream->first << ", " << base_stream->second);

    _base_stream = *base_stream;
}

void BaseRealSenseNode::publishStaticTransforms()
{
    // Publish static transforms
    rs2::stream_profile base_profile = getAProfile(_base_stream);
    for (std::pair<stream_index_pair, bool> ienable : _enable)
    {
        if (ienable.second)
        {
            calcAndPublishStaticTransform(ienable.first, base_profile);
        }
    }

    // Publish Extrinsics Topics:
    if (_enable[DEPTH] &&
        _enable[FISHEYE])
    {
        static const char* frame_id = "depth_to_fisheye_extrinsics";
        const auto& ex = base_profile.get_extrinsics_to(getAProfile(FISHEYE));

        _depth_to_other_extrinsics[FISHEYE] = ex;
        _depth_to_other_extrinsics_publishers[FISHEYE].publish(rsExtrinsicsToMsg(ex, frame_id));
    }

    if (_enable[DEPTH] &&
        _enable[COLOR])
    {
        static const char* frame_id = "depth_to_color_extrinsics";
        const auto& ex = base_profile.get_extrinsics_to(getAProfile(COLOR));
        _depth_to_other_extrinsics[COLOR] = ex;
        _depth_to_other_extrinsics_publishers[COLOR].publish(rsExtrinsicsToMsg(ex, frame_id));
    }

    if (_enable[DEPTH] &&
        _enable[INFRA1])
    {
        static const char* frame_id = "depth_to_infra1_extrinsics";
        const auto& ex = base_profile.get_extrinsics_to(getAProfile(INFRA1));
        _depth_to_other_extrinsics[INFRA1] = ex;
        _depth_to_other_extrinsics_publishers[INFRA1].publish(rsExtrinsicsToMsg(ex, frame_id));
    }

    if (_enable[DEPTH] &&
        _enable[INFRA2])
    {
        static const char* frame_id = "depth_to_infra2_extrinsics";
        const auto& ex = base_profile.get_extrinsics_to(getAProfile(INFRA2));
        _depth_to_other_extrinsics[INFRA2] = ex;
        _depth_to_other_extrinsics_publishers[INFRA2].publish(rsExtrinsicsToMsg(ex, frame_id));
    }

}

void BaseRealSenseNode::publishIntrinsics()
{
    if (_enable[GYRO])
    {
        _info_publisher[GYRO] = _node_handle.advertise<IMUInfo>("gyro/imu_info", 1, true);
        IMUInfo info_msg = getImuInfo(GYRO);
        _info_publisher[GYRO].publish(info_msg);
    }

    if (_enable[ACCEL])
    {
        _info_publisher[ACCEL] = _node_handle.advertise<IMUInfo>("accel/imu_info", 1, true);
        IMUInfo info_msg = getImuInfo(ACCEL);
        _info_publisher[ACCEL].publish(info_msg);
    }
}

void reverse_memcpy(unsigned char* dst, const unsigned char* src, size_t n)
{
    size_t i;

    for (i=0; i < n; ++i)
        dst[n-1-i] = src[i];

}

void BaseRealSenseNode::publishPointCloud(rs2::points pc, const ros::Time& t, const rs2::frameset& frameset)
{
    std::vector<NamedFilter>::iterator pc_filter = find_if(_filters.begin(), _filters.end(), [] (NamedFilter s) { return s._name == "pointcloud"; } );
    rs2_stream texture_source_id = static_cast<rs2_stream>(pc_filter->_filter->get_option(rs2_option::RS2_OPTION_STREAM_FILTER));
    bool use_texture = texture_source_id != RS2_STREAM_ANY;
    static int warn_count(0);
    static const int DISPLAY_WARN_NUMBER(5);
    rs2::frameset::iterator texture_frame_itr = frameset.end();
    if (use_texture)
    {
        std::set<rs2_format> available_formats{ rs2_format::RS2_FORMAT_RGB8, rs2_format::RS2_FORMAT_Y8 };
        
        texture_frame_itr = find_if(frameset.begin(), frameset.end(), [&texture_source_id, &available_formats] (rs2::frame f) 
                                {return (rs2_stream(f.get_profile().stream_type()) == texture_source_id) &&
                                            (available_formats.find(f.get_profile().format()) != available_formats.end()); });
        if (texture_frame_itr == frameset.end())
        {
            warn_count++;
            std::string texture_source_name = pc_filter->_filter->get_option_value_description(rs2_option::RS2_OPTION_STREAM_FILTER, static_cast<float>(texture_source_id));
            ROS_WARN_STREAM_COND(warn_count == DISPLAY_WARN_NUMBER, "No stream match for pointcloud chosen texture " << texture_source_name);
            return;
        }
        warn_count = 0;
    }

    int texture_width(0), texture_height(0);
    int num_colors(0);

    const rs2::vertex* vertex = pc.get_vertices();
    const rs2::texture_coordinate* color_point = pc.get_texture_coordinates();
    std::list<unsigned int> valid_indices;
    for (size_t point_idx=0; point_idx < pc.size(); point_idx++, vertex++, color_point++)
    {
        if (static_cast<float>(vertex->z) > 0)
        {
            float i = static_cast<float>(color_point->u);
            float j = static_cast<float>(color_point->v);
            if (_allow_no_texture_points || (i >= 0.f && i <= 1.f && j >= 0.f && j <= 1.f))
            {
                valid_indices.push_back(point_idx);
            }
        }
    }

    sensor_msgs::PointCloud2 msg_pointcloud;
    msg_pointcloud.header.stamp = t;
    msg_pointcloud.header.frame_id = _optical_frame_id[DEPTH];
    msg_pointcloud.width = valid_indices.size();
    msg_pointcloud.height = 1;
    msg_pointcloud.is_dense = true;

    sensor_msgs::PointCloud2Modifier modifier(msg_pointcloud);
    modifier.setPointCloud2FieldsByString(1, "xyz");    

    vertex = pc.get_vertices();
    if (use_texture)
    {
        rs2::video_frame texture_frame = (*texture_frame_itr).as<rs2::video_frame>();
        texture_width = texture_frame.get_width();
        texture_height = texture_frame.get_height();
        num_colors = texture_frame.get_bytes_per_pixel();
        uint8_t* color_data = (uint8_t*)texture_frame.get_data();
        std::string format_str;
        switch(texture_frame.get_profile().format())
        {
            case RS2_FORMAT_RGB8:
                format_str = "rgb";
                break;
            case RS2_FORMAT_Y8:
                format_str = "intensity";
                break;
            default:
                throw std::runtime_error("Unhandled texture format passed in pointcloud " + std::to_string(texture_frame.get_profile().format()));
        }
        msg_pointcloud.point_step = addPointField(msg_pointcloud, format_str.c_str(), 1, sensor_msgs::PointField::UINT32, msg_pointcloud.point_step);
        msg_pointcloud.row_step = msg_pointcloud.width * msg_pointcloud.point_step;
        msg_pointcloud.data.resize(msg_pointcloud.height * msg_pointcloud.row_step);

        sensor_msgs::PointCloud2Iterator<float>iter_x(msg_pointcloud, "x");
        sensor_msgs::PointCloud2Iterator<float>iter_y(msg_pointcloud, "y");
        sensor_msgs::PointCloud2Iterator<float>iter_z(msg_pointcloud, "z");
        sensor_msgs::PointCloud2Iterator<uint8_t>iter_color(msg_pointcloud, format_str);
        color_point = pc.get_texture_coordinates();

        float color_pixel[2];
        unsigned int prev_idx(0);
        for (auto idx=valid_indices.begin(); idx != valid_indices.end(); idx++)
        {
            unsigned int idx_jump(*idx-prev_idx);
            prev_idx = *idx;
            vertex+=idx_jump;
            color_point+=idx_jump;

            *iter_x = vertex->x;
            *iter_y = vertex->y;
            *iter_z = vertex->z;

            float i(color_point->u);
            float j(color_point->v);
            if (i >= 0.f && i <= 1.f && j >= 0.f && j <= 1.f)
            {
                color_pixel[0] = i * texture_width;
                color_pixel[1] = j * texture_height;
                int pixx = static_cast<int>(color_pixel[0]);
                int pixy = static_cast<int>(color_pixel[1]);
                int offset = (pixy * texture_width + pixx) * num_colors;
                reverse_memcpy(&(*iter_color), color_data+offset, num_colors);  // PointCloud2 order of rgb is bgr.
            }

            ++iter_x; ++iter_y; ++iter_z;
            ++iter_color;
        }
    }
    else
    {
        sensor_msgs::PointCloud2Iterator<float>iter_x(msg_pointcloud, "x");
        sensor_msgs::PointCloud2Iterator<float>iter_y(msg_pointcloud, "y");
        sensor_msgs::PointCloud2Iterator<float>iter_z(msg_pointcloud, "z");
        unsigned int prev_idx(0);
        for (auto idx=valid_indices.begin(); idx != valid_indices.end(); idx++)
        {
            unsigned int idx_jump(*idx-prev_idx);
            prev_idx = *idx;
            vertex+=idx_jump;

            *iter_x = vertex->x;
            *iter_y = vertex->y;
            *iter_z = vertex->z;

            ++iter_x; ++iter_y; ++iter_z;
        }
    }
    _pointcloud_publisher.publish(msg_pointcloud);
}


Extrinsics BaseRealSenseNode::rsExtrinsicsToMsg(const rs2_extrinsics& extrinsics, const std::string& frame_id) const
{
    Extrinsics extrinsicsMsg;
    for (int i = 0; i < 9; ++i)
    {
        extrinsicsMsg.rotation[i] = extrinsics.rotation[i];
        if (i < 3)
            extrinsicsMsg.translation[i] = extrinsics.translation[i];
    }

    extrinsicsMsg.header.frame_id = frame_id;
    return extrinsicsMsg;
}

rs2::stream_profile BaseRealSenseNode::getAProfile(const stream_index_pair& stream)
{
    const std::vector<rs2::stream_profile> profiles = _sensors[stream].get_stream_profiles();
    return *(std::find_if(profiles.begin(), profiles.end(),
                                            [&stream] (const rs2::stream_profile& profile) { 
                                                return ((profile.stream_type() == stream.first) && (profile.stream_index() == stream.second)); 
                                            }));
}

IMUInfo BaseRealSenseNode::getImuInfo(const stream_index_pair& stream_index)
{
    IMUInfo info{};
    auto sp = _enabled_profiles[stream_index].front().as<rs2::motion_stream_profile>();
    rs2_motion_device_intrinsic imuIntrinsics;
    try
    {
        imuIntrinsics = sp.get_motion_intrinsics();
    }
    catch(const std::runtime_error &ex)
    {
        ROS_DEBUG_STREAM("No Motion Intrinsics available.");
        imuIntrinsics = {{{1,0,0,0},{0,1,0,0},{0,0,1,0}}, {0,0,0}, {0,0,0}};
    }

    auto index = 0;
    info.frame_id = _optical_frame_id[stream_index];
    for (int i = 0; i < 3; ++i)
    {
        for (int j = 0; j < 4; ++j)
        {
            info.data[index] = imuIntrinsics.data[i][j];
            ++index;
        }
        info.noise_variances[i] =  imuIntrinsics.noise_variances[i];
        info.bias_variances[i] = imuIntrinsics.bias_variances[i];
    }
    return info;
}

void BaseRealSenseNode::publishFrame(rs2::frame f, const ros::Time& t,
                                     const stream_index_pair& stream,
                                     std::map<stream_index_pair, cv::Mat>& images,
                                     const std::map<stream_index_pair, ros::Publisher>& info_publishers,
                                     const std::map<stream_index_pair, ImagePublisherWithFrequencyDiagnostics>& image_publishers,
                                     std::map<stream_index_pair, int>& seq,
                                     std::map<stream_index_pair, sensor_msgs::CameraInfo>& camera_info,
                                     const std::map<stream_index_pair, std::string>& optical_frame_id,
                                     const std::map<rs2_stream, std::string>& encoding,
                                     bool copy_data_from_frame)
{
    ROS_DEBUG("publishFrame(...)");
    unsigned int width = 0;
    unsigned int height = 0;
    auto bpp = 1;
    if (f.is<rs2::video_frame>())
    {
        auto image = f.as<rs2::video_frame>();
        width = image.get_width();
        height = image.get_height();
        bpp = image.get_bytes_per_pixel();
    }
    auto& image = images[stream];

    if (copy_data_from_frame)
    {
        if (images[stream].size() != cv::Size(width, height))
        {
            image.create(height, width, image.type());
        }
        image.data = (uint8_t*)f.get_data();
    }
    if (f.is<rs2::depth_frame>())
    {
        image = fix_depth_scale(image, _depth_scaled_image[stream]);
    }

    ++(seq[stream]);
    auto& info_publisher = info_publishers.at(stream);
    auto& image_publisher = image_publishers.at(stream);
    if(0 != info_publisher.getNumSubscribers() ||
       0 != image_publisher.first.getNumSubscribers())
    {
        sensor_msgs::ImagePtr img;
        img = cv_bridge::CvImage(std_msgs::Header(), encoding.at(stream.first), image).toImageMsg();
        img->width = width;
        img->height = height;
        img->is_bigendian = false;
        img->step = width * bpp;
        img->header.frame_id = optical_frame_id.at(stream);
        img->header.stamp = t;
        img->header.seq = seq[stream];

        auto& cam_info = camera_info.at(stream);
        if (cam_info.width != width)
        {
            updateStreamCalibData(f.get_profile().as<rs2::video_stream_profile>());
        }
        cam_info.header.stamp = t;
        cam_info.header.seq = seq[stream];
        info_publisher.publish(cam_info);

        image_publisher.first.publish(img);
        image_publisher.second->update();
        // ROS_INFO_STREAM("fid: " << cam_info.header.seq << ", time: " << std::setprecision (20) << t.toSec());
        ROS_DEBUG("%s stream published", rs2_stream_to_string(f.get_profile().stream_type()));
    }
}

bool BaseRealSenseNode::getEnabledProfile(const stream_index_pair& stream_index, rs2::stream_profile& profile)
    {
        // Assuming that all D400 SKUs have depth sensor
        auto profiles = _enabled_profiles[stream_index];
        auto it = std::find_if(profiles.begin(), profiles.end(),
                               [&](const rs2::stream_profile& profile)
                               { return (profile.stream_type() == stream_index.first); });
        if (it == profiles.end())
            return false;

        profile =  *it;
        return true;
<<<<<<< HEAD
    }

void BaseRealSenseNode::startMonitoring()
{
    for (rs2_option option : _monitor_options)
    {
        _temperature_nodes.push_back({option, std::make_shared<TemperatureDiagnostics>(rs2_option_to_string(option), _serial_no )});
    }

    int time_interval(1000);
    std::thread t([=]() {
        while(true) {
            std::this_thread::sleep_for(std::chrono::milliseconds(time_interval));
            publish_temperature();
        }
    });
    t.detach();    
}

void BaseRealSenseNode::publish_temperature()
{
    rs2::options sensor(_sensors[_base_stream]);
    for (OptionTemperatureDiag option_diag : _temperature_nodes)
    {
        rs2_option option(option_diag.first);
        if (sensor.supports(option))
        {
            auto option_value = sensor.get_option(option);
            option_diag.second->update(option_value);
        }
    }
}

TemperatureDiagnostics::TemperatureDiagnostics(std::string name, std::string serial_no)
    {
        _updater.add(name, this, &TemperatureDiagnostics::diagnostics);
        _updater.setHardwareID(serial_no);
    }

void TemperatureDiagnostics::diagnostics(diagnostic_updater::DiagnosticStatusWrapper& status)
{
        status.summary(0, "OK");
        status.add("Index", _crnt_temp);
}
=======
    }
>>>>>>> e3a92c1d
<|MERGE_RESOLUTION|>--- conflicted
+++ resolved
@@ -178,11 +178,8 @@
     enable_devices();
     setupPublishers();
     setupStreams();
-<<<<<<< HEAD
     SetBaseStream();
-=======
     registerAutoExposureROIOptions(_node_handle);
->>>>>>> e3a92c1d
     publishStaticTransforms();
     publishIntrinsics();
     startMonitoring();
@@ -2219,7 +2216,6 @@
 
         profile =  *it;
         return true;
-<<<<<<< HEAD
     }
 
 void BaseRealSenseNode::startMonitoring()
@@ -2263,7 +2259,4 @@
 {
         status.summary(0, "OK");
         status.add("Index", _crnt_temp);
-}
-=======
-    }
->>>>>>> e3a92c1d
+}
// Copyright 2023 Intel Corporation. All Rights Reserved.
//
// Licensed under the Apache License, Version 2.0 (the "License");
// you may not use this file except in compliance with the License.
// You may obtain a copy of the License at
//
//     http://www.apache.org/licenses/LICENSE-2.0
//
// Unless required by applicable law or agreed to in writing, software
// distributed under the License is distributed on an "AS IS" BASIS,
// WITHOUT WARRANTIES OR CONDITIONS OF ANY KIND, either express or implied.
// See the License for the specific language governing permissions and
// limitations under the License.

#include "../include/base_realsense_node.h"
#include "assert.h"
#include <algorithm>
#include <mutex>
#include <rclcpp/clock.hpp>
#include <fstream>
#include <image_publisher.h>
#include <sensor_msgs/msg/point_cloud2.hpp>
#include <sensor_msgs/point_cloud2_iterator.hpp>

// Header files for disabling intra-process comms for static broadcaster.
#include <rclcpp/publisher_options.hpp>
// This header file is not available in ROS 2 Dashing.
#ifndef DASHING
#include <tf2_ros/qos.hpp>
#endif

using namespace realsense2_camera;

SyncedImuPublisher::SyncedImuPublisher(rclcpp::Publisher<sensor_msgs::msg::Imu>::SharedPtr imu_publisher, 
                                       std::size_t waiting_list_size):
            _publisher(imu_publisher), _pause_mode(false),
            _waiting_list_size(waiting_list_size), _is_enabled(false)
            {}

SyncedImuPublisher::~SyncedImuPublisher()
{
    PublishPendingMessages();
}

void SyncedImuPublisher::Publish(sensor_msgs::msg::Imu imu_msg)
{
    std::lock_guard<std::mutex> lock_guard(_mutex);
    if (_pause_mode)
    {
        if (_pending_messages.size() >= _waiting_list_size)
        {
            throw std::runtime_error("SyncedImuPublisher inner list reached maximum size of " + std::to_string(_pending_messages.size()));
        }
        _pending_messages.push(imu_msg);
    }
    else
    {
        _publisher->publish(imu_msg);
    }
    return;
}

void SyncedImuPublisher::Pause()
{
    if (!_is_enabled) return;
    std::lock_guard<std::mutex> lock_guard(_mutex);
    _pause_mode = true;
}

void SyncedImuPublisher::Resume()
{
    std::lock_guard<std::mutex> lock_guard(_mutex);
    PublishPendingMessages();
    _pause_mode = false;
}

void SyncedImuPublisher::PublishPendingMessages()
{
    while (!_pending_messages.empty())
    {
        const sensor_msgs::msg::Imu &imu_msg = _pending_messages.front();
        _publisher->publish(imu_msg);
        _pending_messages.pop();
    }
}
size_t SyncedImuPublisher::getNumSubscribers()
{ 
    if (!_publisher) return 0;
    return _publisher->get_subscription_count();
}

BaseRealSenseNode::BaseRealSenseNode(rclcpp::Node& node,
                                     rs2::device dev,
                                     std::shared_ptr<Parameters> parameters,
                                     bool use_intra_process) :
    _is_running(true),
    _node(node),
    _logger(node.get_logger()),
    _parameters(parameters),
    _dev(dev),
    _json_file_path(""),
    _depth_scale_meters(0),
    _clipping_distance(0),
    _linear_accel_cov(0),
    _angular_velocity_cov(0),
    _hold_back_imu_for_frames(false),
    _publish_tf(false),
    _tf_publish_rate(TF_PUBLISH_RATE),
    _diagnostics_period(0),
    _use_intra_process(use_intra_process),
    _is_initialized_time_base(false),
    _camera_time_base(0),
    _sync_frames(SYNC_FRAMES),
    _pointcloud(false),
    _publish_odom_tf(false),
    _imu_sync_method(imu_sync_method::NONE),
    _is_profile_changed(false),
    _is_align_depth_changed(false)
{
    if ( use_intra_process )
    {
        ROS_INFO("Intra-Process communication enabled");
    }

    _image_formats[1] = CV_8UC1;    // CVBridge type
    _image_formats[2] = CV_16UC1;    // CVBridge type
    _image_formats[3] = CV_8UC3;    // CVBridge type
    _encoding[1] = sensor_msgs::image_encodings::MONO8; // ROS message type
    _encoding[2] = sensor_msgs::image_encodings::TYPE_16UC1; // ROS message type
    _encoding[3] = sensor_msgs::image_encodings::RGB8; // ROS message type
    
    // Infrared stream
    _format[RS2_STREAM_INFRARED] = RS2_FORMAT_Y8;

    _monitor_options = {RS2_OPTION_ASIC_TEMPERATURE, RS2_OPTION_PROJECTOR_TEMPERATURE};
}

BaseRealSenseNode::~BaseRealSenseNode()
{
    // Kill dynamic transform thread
    _is_running = false;
    _cv_tf.notify_one();
    if (_tf_t && _tf_t->joinable())
        _tf_t->join();

    _cv_temp.notify_one();
    _cv_mpc.notify_one();
    if (_monitoring_t && _monitoring_t->joinable())
    {
        _monitoring_t->join();
    }
    if (_monitoring_pc && _monitoring_pc->joinable())
    {
        _monitoring_pc->join();
    }
    clearParameters();
    for(auto&& sensor : _available_ros_sensors)
    {
        sensor->stop();
    }
}

void BaseRealSenseNode::hardwareResetRequest()
{
    ROS_ERROR_STREAM("Performing Hardware Reset.");
    _dev.hardware_reset();
}

void BaseRealSenseNode::publishTopics()
{
    getParameters();
    setup();
    ROS_INFO_STREAM("RealSense Node Is Up!");
}

void BaseRealSenseNode::setupFilters()
{
    _filters.push_back(std::make_shared<NamedFilter>(std::make_shared<rs2::decimation_filter>(), _parameters, _logger));
    _filters.push_back(std::make_shared<NamedFilter>(std::make_shared<rs2::hdr_merge>(), _parameters, _logger));
    _filters.push_back(std::make_shared<NamedFilter>(std::make_shared<rs2::sequence_id_filter>(), _parameters, _logger));
    _filters.push_back(std::make_shared<NamedFilter>(std::make_shared<rs2::disparity_transform>(), _parameters, _logger));
    _filters.push_back(std::make_shared<NamedFilter>(std::make_shared<rs2::spatial_filter>(), _parameters, _logger));
    _filters.push_back(std::make_shared<NamedFilter>(std::make_shared<rs2::temporal_filter>(), _parameters, _logger));
    _filters.push_back(std::make_shared<NamedFilter>(std::make_shared<rs2::hole_filling_filter>(), _parameters, _logger));
    _filters.push_back(std::make_shared<NamedFilter>(std::make_shared<rs2::disparity_transform>(false), _parameters, _logger));

    /* 
    update_align_depth_func is being used in the align depth filter for triggiring the thread that monitors profile
    changes (_monitoring_pc) on every disable/enable of the align depth filter. This filter enablement/disablement affects
    several topics creation/destruction, therefore, refreshing the topics is required similarly to what is done when turning on/off a sensor.
    See BaseRealSenseNode::monitoringProfileChanges() as reference.
    */ 
    std::function<void(const rclcpp::Parameter&)> update_align_depth_func = [this](const rclcpp::Parameter&){
        {
            std::lock_guard<std::mutex> lock_guard(_profile_changes_mutex);
            _is_align_depth_changed = true;
        }
        _cv_mpc.notify_one();
    };

    _colorizer_filter = std::make_shared<NamedFilter>(std::make_shared<rs2::colorizer>(), _parameters, _logger); 
    _filters.push_back(_colorizer_filter);

    _pc_filter = std::make_shared<PointcloudFilter>(std::make_shared<rs2::pointcloud>(), _node, _parameters, _logger);
    _filters.push_back(_pc_filter);

    _align_depth_filter = std::make_shared<AlignDepthFilter>(std::make_shared<rs2::align>(RS2_STREAM_COLOR), update_align_depth_func, _parameters, _logger);
    _filters.push_back(_align_depth_filter);
}

cv::Mat& BaseRealSenseNode::fix_depth_scale(const cv::Mat& from_image, cv::Mat& to_image)
{
    static const float meter_to_mm = 0.001f;
    if (fabs(_depth_scale_meters - meter_to_mm) < 1e-6)
    {
        to_image = from_image;
        return to_image;
    }

    if (to_image.size() != from_image.size())
    {
        to_image.create(from_image.rows, from_image.cols, from_image.type());
    }

    CV_Assert(from_image.depth() == _image_formats[2]);

    int nRows = from_image.rows;
    int nCols = from_image.cols;

    if (from_image.isContinuous())
    {
        nCols *= nRows;
        nRows = 1;
    }

    int i,j;
    const uint16_t* p_from;
    uint16_t* p_to;
    for( i = 0; i < nRows; ++i)
    {
        p_from = from_image.ptr<uint16_t>(i);
        p_to = to_image.ptr<uint16_t>(i);
        for ( j = 0; j < nCols; ++j)
        {
            p_to[j] = p_from[j] * _depth_scale_meters / meter_to_mm;
        }
    }
    return to_image;
}

void BaseRealSenseNode::clip_depth(rs2::depth_frame depth_frame, float clipping_dist)
{
    uint16_t* p_depth_frame = reinterpret_cast<uint16_t*>(const_cast<void*>(depth_frame.get_data()));
    uint16_t clipping_value = static_cast<uint16_t>(clipping_dist / _depth_scale_meters);

    int width = depth_frame.get_width();
    int height = depth_frame.get_height();

    #ifdef _OPENMP
    #pragma omp parallel for schedule(dynamic) //Using OpenMP to try to parallelise the loop
    #endif
    for (int y = 0; y < height; y++)
    {
        auto depth_pixel_index = y * width;
        for (int x = 0; x < width; x++, ++depth_pixel_index)
        {
            // Check if the depth value is greater than the threashold
            if (p_depth_frame[depth_pixel_index] > clipping_value)
            {
                p_depth_frame[depth_pixel_index] = 0; //Set to invalid (<=0) value.
            }
        }
    }
}

sensor_msgs::msg::Imu BaseRealSenseNode::CreateUnitedMessage(const CimuData accel_data, const CimuData gyro_data)
{
    sensor_msgs::msg::Imu imu_msg;
    rclcpp::Time t(gyro_data.m_time_ns);  //rclcpp::Time(uint64_t nanoseconds)
    imu_msg.header.stamp = t;

    imu_msg.angular_velocity.x = gyro_data.m_data.x();
    imu_msg.angular_velocity.y = gyro_data.m_data.y();
    imu_msg.angular_velocity.z = gyro_data.m_data.z();

    imu_msg.linear_acceleration.x = accel_data.m_data.x();
    imu_msg.linear_acceleration.y = accel_data.m_data.y();
    imu_msg.linear_acceleration.z = accel_data.m_data.z();
    return imu_msg;
}

template <typename T> T lerp(const T &a, const T &b, const double t) {
  return a * (1.0 - t) + b * t;
}

void BaseRealSenseNode::FillImuData_LinearInterpolation(const CimuData imu_data, std::deque<sensor_msgs::msg::Imu>& imu_msgs)
{
    static std::deque<CimuData> _imu_history;
    _imu_history.push_back(imu_data);
    stream_index_pair type(imu_data.m_type);
    imu_msgs.clear();

    if ((type != ACCEL) || _imu_history.size() < 3)
        return;
    
    std::deque<CimuData> gyros_data;
    CimuData accel0, accel1, crnt_imu;

    while (_imu_history.size()) 
    {
        crnt_imu = _imu_history.front();
        _imu_history.pop_front();
        if (!accel0.is_set() && crnt_imu.m_type == ACCEL) 
        {
            accel0 = crnt_imu;
        } 
        else if (accel0.is_set() && crnt_imu.m_type == ACCEL) 
        {
            accel1 = crnt_imu;
            const double dt = accel1.m_time_ns - accel0.m_time_ns;

            while (gyros_data.size())
            {
                CimuData crnt_gyro = gyros_data.front();
                gyros_data.pop_front();
                const double alpha = (crnt_gyro.m_time_ns - accel0.m_time_ns) / dt;
                CimuData crnt_accel(ACCEL, lerp(accel0.m_data, accel1.m_data, alpha), crnt_gyro.m_time_ns);
                imu_msgs.push_back(CreateUnitedMessage(crnt_accel, crnt_gyro));
            }
            accel0 = accel1;
        } 
        else if (accel0.is_set() && crnt_imu.m_time_ns >= accel0.m_time_ns && crnt_imu.m_type == GYRO)
        {
            gyros_data.push_back(crnt_imu);
        }
    }
    _imu_history.push_back(crnt_imu);
    return;
}

void BaseRealSenseNode::FillImuData_Copy(const CimuData imu_data, std::deque<sensor_msgs::msg::Imu>& imu_msgs)
{
    stream_index_pair type(imu_data.m_type);

    static CimuData _accel_data(ACCEL, {0,0,0}, -1.0);
    if (ACCEL == type)
    {
        _accel_data = imu_data;
        return;
    }
    if (!_accel_data.is_set())
        return;

    imu_msgs.push_back(CreateUnitedMessage(_accel_data, imu_data));
}

void BaseRealSenseNode::ImuMessage_AddDefaultValues(sensor_msgs::msg::Imu& imu_msg)
{
    imu_msg.header.frame_id = IMU_OPTICAL_FRAME_ID;
    imu_msg.orientation.x = 0.0;
    imu_msg.orientation.y = 0.0;
    imu_msg.orientation.z = 0.0;
    imu_msg.orientation.w = 0.0;

    imu_msg.orientation_covariance = { -1.0, 0.0, 0.0, 0.0, 0.0, 0.0, 0.0, 0.0, 0.0};
    imu_msg.linear_acceleration_covariance = { _linear_accel_cov, 0.0, 0.0, 0.0, _linear_accel_cov, 0.0, 0.0, 0.0, _linear_accel_cov};
    imu_msg.angular_velocity_covariance = { _angular_velocity_cov, 0.0, 0.0, 0.0, _angular_velocity_cov, 0.0, 0.0, 0.0, _angular_velocity_cov};
}

void BaseRealSenseNode::imu_callback_sync(rs2::frame frame, imu_sync_method sync_method)
{
    static std::mutex m_mutex;

    m_mutex.lock();

    auto stream = frame.get_profile().stream_type();
    auto stream_index = (stream == GYRO.first)?GYRO:ACCEL;
    double frame_time = frame.get_timestamp();

    bool placeholder_false(false);
    if (_is_initialized_time_base.compare_exchange_strong(placeholder_false, true) )
    {
        _is_initialized_time_base = setBaseTime(frame_time, frame.get_frame_timestamp_domain());
    }

    if (0 != _synced_imu_publisher->getNumSubscribers())
    {
        auto crnt_reading = *(reinterpret_cast<const float3*>(frame.get_data()));
        Eigen::Vector3d v(crnt_reading.x, crnt_reading.y, crnt_reading.z);
        CimuData imu_data(stream_index, v, frameSystemTimeSec(frame).nanoseconds());
        std::deque<sensor_msgs::msg::Imu> imu_msgs;
        switch (sync_method)
        {
            case imu_sync_method::COPY:
                FillImuData_Copy(imu_data, imu_msgs);
                break;
            case imu_sync_method::LINEAR_INTERPOLATION:
                FillImuData_LinearInterpolation(imu_data, imu_msgs);
                break;
            case imu_sync_method::NONE: //Cannot really be NONE. Just to avoid compilation warning.
                throw std::runtime_error("sync_method in this section can be either COPY or LINEAR_INTERPOLATION");
                break;
        }
        while (imu_msgs.size())
        {
            sensor_msgs::msg::Imu imu_msg = imu_msgs.front();
            ImuMessage_AddDefaultValues(imu_msg);
            _synced_imu_publisher->Publish(imu_msg);
            ROS_DEBUG("Publish united %s stream", rs2_stream_to_string(frame.get_profile().stream_type()));
            imu_msgs.pop_front();
         }
    }
    m_mutex.unlock();
}

void BaseRealSenseNode::imu_callback(rs2::frame frame)
{
    auto stream = frame.get_profile().stream_type();
    double frame_time = frame.get_timestamp();
    bool placeholder_false(false);
    if (_is_initialized_time_base.compare_exchange_strong(placeholder_false, true) )
    {
        _is_initialized_time_base = setBaseTime(frame_time, frame.get_frame_timestamp_domain());
    }

    ROS_DEBUG("Frame arrived: stream: %s ; index: %d ; Timestamp Domain: %s",
                ros_stream_to_string(frame.get_profile().stream_type()).c_str(),
                frame.get_profile().stream_index(),
                rs2_timestamp_domain_to_string(frame.get_frame_timestamp_domain()));

    auto stream_index = (stream == GYRO.first)?GYRO:ACCEL;
    rclcpp::Time t(frameSystemTimeSec(frame));

    if(_imu_publishers.find(stream_index) == _imu_publishers.end())
    {
        ROS_DEBUG("Received IMU callback while topic does not exist");
        return;
    }

    if (0 != _imu_publishers[stream_index]->get_subscription_count())
    {
        auto imu_msg = sensor_msgs::msg::Imu();
        ImuMessage_AddDefaultValues(imu_msg);
        imu_msg.header.frame_id = OPTICAL_FRAME_ID(stream_index);

        auto crnt_reading = *(reinterpret_cast<const float3*>(frame.get_data()));
        if (GYRO == stream_index)
        {
            imu_msg.angular_velocity.x = crnt_reading.x;
            imu_msg.angular_velocity.y = crnt_reading.y;
            imu_msg.angular_velocity.z = crnt_reading.z;
        }
        else if (ACCEL == stream_index)
        {
            imu_msg.linear_acceleration.x = crnt_reading.x;
            imu_msg.linear_acceleration.y = crnt_reading.y;
            imu_msg.linear_acceleration.z = crnt_reading.z;
        }
        imu_msg.header.stamp = t;
        _imu_publishers[stream_index]->publish(imu_msg);
        ROS_DEBUG("Publish %s stream", ros_stream_to_string(frame.get_profile().stream_type()).c_str());
    }
    publishMetadata(frame, t, OPTICAL_FRAME_ID(stream_index));
}


void BaseRealSenseNode::frame_callback(rs2::frame frame)
{
    _synced_imu_publisher->Pause();
    double frame_time = frame.get_timestamp();

    // We compute a ROS timestamp which is based on an initial ROS time at point of first frame,
    // and the incremental timestamp from the camera.
    // In sync mode the timestamp is based on ROS time
    bool placeholder_false(false);
    if (_is_initialized_time_base.compare_exchange_strong(placeholder_false, true) )
    {
        _is_initialized_time_base = setBaseTime(frame_time, frame.get_frame_timestamp_domain());
    }

    rclcpp::Time t(frameSystemTimeSec(frame));
    if (frame.is<rs2::frameset>())
    {
        ROS_DEBUG("Frameset arrived.");
        auto frameset = frame.as<rs2::frameset>();
        ROS_DEBUG("List of frameset before applying filters: size: %d", static_cast<int>(frameset.size()));
        for (auto it = frameset.begin(); it != frameset.end(); ++it)
        {
            auto f = (*it);
            auto stream_type = f.get_profile().stream_type();
            auto stream_index = f.get_profile().stream_index();
            auto stream_format = f.get_profile().format();
            auto stream_unique_id = f.get_profile().unique_id();

            ROS_DEBUG("Frameset contain (%s, %d, %s %d) frame. frame_number: %llu ; frame_TS: %f ; ros_TS(NSec): %lu",
                        rs2_stream_to_string(stream_type), stream_index, rs2_format_to_string(stream_format), stream_unique_id, frame.get_frame_number(), frame_time, t.nanoseconds());
        }
        // Clip depth_frame for max range:
        rs2::depth_frame original_depth_frame = frameset.get_depth_frame();
        if (original_depth_frame && _clipping_distance > 0)
        {
            clip_depth(original_depth_frame, _clipping_distance);
        }

        rs2::video_frame original_color_frame = frameset.get_color_frame();

        ROS_DEBUG("num_filters: %d", static_cast<int>(_filters.size()));
        for (auto filter_it : _filters)
        {
            frameset = filter_it->Process(frameset);
        }

        ROS_DEBUG("List of frameset after applying filters: size: %d", static_cast<int>(frameset.size()));
        bool sent_depth_frame(false);
        for (auto it = frameset.begin(); it != frameset.end(); ++it)
        {
            auto f = (*it);
            auto stream_type = f.get_profile().stream_type();
            auto stream_index = f.get_profile().stream_index();
            auto stream_format = f.get_profile().format();
            stream_index_pair sip{stream_type,stream_index};

            ROS_DEBUG("Frameset contain (%s, %d, %s) frame. frame_number: %llu ; frame_TS: %f ; ros_TS(NSec): %lu", 
                rs2_stream_to_string(stream_type), stream_index, rs2_format_to_string(stream_format), f.get_frame_number(), frame_time, t.nanoseconds());
            if (f.is<rs2::video_frame>())
                ROS_DEBUG_STREAM("frame: " << f.as<rs2::video_frame>().get_width() << " x " << f.as<rs2::video_frame>().get_height());

            if (f.is<rs2::labeled_points>())
            {
                publishLabeledPointCloud(f.as<rs2::labeled_points>(), t);
                publishMetadata(f, t, OPTICAL_FRAME_ID(sip));
            }
            else if (f.is<rs2::points>())
            {
                publishPointCloud(f.as<rs2::points>(), t, frameset);
            }
            else
            {
<<<<<<< HEAD
                if (stream_type == RS2_STREAM_DEPTH)
                {
                    if (sent_depth_frame) continue;
                    sent_depth_frame = true;
                    if (_align_depth_filter->is_enabled())
                    {
                        publishFrame(f, t, COLOR,
                            _depth_aligned_image,
                            _depth_aligned_info_publisher,
                            _depth_aligned_image_publishers,
                            false);
                        continue;
                    }
=======
                if (sent_depth_frame) continue;
                sent_depth_frame = true;
                if (original_color_frame && _align_depth_filter->is_enabled())
                {
                    publishFrame(f, t, COLOR, false);
                    continue;
>>>>>>> 68cc6fec
                }
                publishFrame(f, t, sip,
                    _image,
                    _info_publisher,
                    _image_publishers);
            }
<<<<<<< HEAD
=======
            publishFrame(f, t, sip);
>>>>>>> 68cc6fec
        }
        if (original_depth_frame && _align_depth_filter->is_enabled())
        {
            rs2::frame frame_to_send;
            if (_colorizer_filter->is_enabled())
                frame_to_send = _colorizer_filter->Process(original_depth_frame);
            else
                frame_to_send = original_depth_frame;
                
            publishFrame(frame_to_send, t, DEPTH);
        }
    }
    else if (frame.is<rs2::video_frame>())
    {
        auto stream_type = frame.get_profile().stream_type();
        auto stream_index = frame.get_profile().stream_index();
        ROS_DEBUG("Single video frame arrived (%s, %d). frame_number: %llu ; frame_TS: %f ; ros_TS(NSec): %lu",
                    rs2_stream_to_string(stream_type), stream_index, frame.get_frame_number(), frame_time, t.nanoseconds());
            
        stream_index_pair sip{stream_type,stream_index};
        if (frame.is<rs2::depth_frame>())
        {
            if (_clipping_distance > 0)
            {
                clip_depth(frame, _clipping_distance);
            }
        }
        publishFrame(frame, t, sip);
    }
    else if (frame.is<rs2::labeled_points>())
    {
        auto stream_type = frame.get_profile().stream_type();
        auto stream_index = frame.get_profile().stream_index();
        stream_index_pair sip{stream_type,stream_index};
        ROS_DEBUG("Single labeled point cloud frame arrived (%s, %d). frame_number: %llu ; frame_TS: %f ; ros_TS(NSec): %lu",
                    rs2_stream_to_string(stream_type), stream_index, frame.get_frame_number(), frame_time, t.nanoseconds());
        publishLabeledPointCloud(frame.as<rs2::labeled_points>(), t);
        publishMetadata(frame, t, OPTICAL_FRAME_ID(sip));
    }
    _synced_imu_publisher->Resume();
} // frame_callback

void BaseRealSenseNode::multiple_message_callback(rs2::frame frame, imu_sync_method sync_method)
{
    auto stream = frame.get_profile().stream_type();
    switch (stream)
    {
        case RS2_STREAM_GYRO:
        case RS2_STREAM_ACCEL:
            if (sync_method > imu_sync_method::NONE) imu_callback_sync(frame, sync_method);
            else imu_callback(frame);
            break;
        case RS2_STREAM_POSE:
            pose_callback(frame);
            break;
        default:
            frame_callback(frame);
    }
}

bool BaseRealSenseNode::setBaseTime(double frame_time, rs2_timestamp_domain time_domain)
{
    ROS_WARN_ONCE(time_domain == RS2_TIMESTAMP_DOMAIN_SYSTEM_TIME ? "Frame metadata isn't available! (frame_timestamp_domain = RS2_TIMESTAMP_DOMAIN_SYSTEM_TIME)" : "");
    if (time_domain == RS2_TIMESTAMP_DOMAIN_HARDWARE_CLOCK)
    {
        ROS_WARN("frame's time domain is HARDWARE_CLOCK. Timestamps may reset periodically.");
        _ros_time_base = _node.now();
        _camera_time_base = frame_time;
        return true;
    }
    return false;
}

uint64_t BaseRealSenseNode::millisecondsToNanoseconds(double timestamp_ms)
{
        // modf breaks input into an integral and fractional part
        double int_part_ms, fract_part_ms;
        fract_part_ms = modf(timestamp_ms, &int_part_ms);

        //convert both parts to ns
        static constexpr uint64_t milli_to_nano = 1000000;
        uint64_t int_part_ns = static_cast<uint64_t>(int_part_ms) * milli_to_nano;
        uint64_t fract_part_ns = static_cast<uint64_t>(std::round(fract_part_ms * milli_to_nano));

        return int_part_ns + fract_part_ns;
}

rclcpp::Time BaseRealSenseNode::frameSystemTimeSec(rs2::frame frame)
{
    double timestamp_ms = frame.get_timestamp();
    if (frame.get_frame_timestamp_domain() == RS2_TIMESTAMP_DOMAIN_HARDWARE_CLOCK)
    {
        double elapsed_camera_ns = millisecondsToNanoseconds(timestamp_ms - _camera_time_base);

        /*
        Fixing deprecated-declarations compilation warning.
        Duration(rcl_duration_value_t) is deprecated in favor of 
        static Duration::from_nanoseconds(rcl_duration_value_t)
        starting from GALACTIC.
        */
#if defined(FOXY) || defined(ELOQUENT) || defined(DASHING)
        auto duration = rclcpp::Duration(elapsed_camera_ns);
#else
        auto duration = rclcpp::Duration::from_nanoseconds(elapsed_camera_ns);
#endif

        return rclcpp::Time(_ros_time_base + duration);
    }
    else
    {
        return rclcpp::Time(millisecondsToNanoseconds(timestamp_ms));
    }
}

void BaseRealSenseNode::updateProfilesStreamCalibData(const std::vector<rs2::stream_profile>& profiles)
{
    std::shared_ptr<rs2::stream_profile> left_profile;
    std::shared_ptr<rs2::stream_profile> right_profile;
    for (auto& profile : profiles)
    {
        if (profile.is<rs2::video_stream_profile>())
        {
            updateStreamCalibData(profile.as<rs2::video_stream_profile>());

            // stream index: 1=left, 2=right
            if (profile.stream_index() == 1) { left_profile = std::make_shared<rs2::stream_profile>(profile); }
            if (profile.stream_index() == 2) { right_profile = std::make_shared<rs2::stream_profile>(profile);  }
        }
    }
    if (left_profile && right_profile) {
        updateExtrinsicsCalibData(left_profile->as<rs2::video_stream_profile>(), right_profile->as<rs2::video_stream_profile>());
    }
}

void BaseRealSenseNode::updateStreamCalibData(const rs2::video_stream_profile& video_profile)
{
    stream_index_pair stream_index{video_profile.stream_type(), video_profile.stream_index()};
    auto intrinsic = video_profile.get_intrinsics();
    _stream_intrinsics[stream_index] = intrinsic;
    _camera_info[stream_index].width = intrinsic.width;
    _camera_info[stream_index].height = intrinsic.height;
    _camera_info[stream_index].header.frame_id = OPTICAL_FRAME_ID(stream_index);

    _camera_info[stream_index].k.at(0) = intrinsic.fx;
    _camera_info[stream_index].k.at(2) = intrinsic.ppx;
    _camera_info[stream_index].k.at(4) = intrinsic.fy;
    _camera_info[stream_index].k.at(5) = intrinsic.ppy;
    _camera_info[stream_index].k.at(8) = 1;

    _camera_info[stream_index].p.at(0) = _camera_info[stream_index].k.at(0);
    _camera_info[stream_index].p.at(1) = 0;
    _camera_info[stream_index].p.at(2) = _camera_info[stream_index].k.at(2);
    _camera_info[stream_index].p.at(3) = 0;
    _camera_info[stream_index].p.at(4) = 0;
    _camera_info[stream_index].p.at(5) = _camera_info[stream_index].k.at(4);
    _camera_info[stream_index].p.at(6) = _camera_info[stream_index].k.at(5);
    _camera_info[stream_index].p.at(7) = 0;
    _camera_info[stream_index].p.at(8) = 0;
    _camera_info[stream_index].p.at(9) = 0;
    _camera_info[stream_index].p.at(10) = 1;
    _camera_info[stream_index].p.at(11) = 0;

    // set R (rotation matrix) values to identity matrix
    _camera_info[stream_index].r.at(0) = 1.0;
    _camera_info[stream_index].r.at(1) = 0.0;
    _camera_info[stream_index].r.at(2) = 0.0;
    _camera_info[stream_index].r.at(3) = 0.0;
    _camera_info[stream_index].r.at(4) = 1.0;
    _camera_info[stream_index].r.at(5) = 0.0;
    _camera_info[stream_index].r.at(6) = 0.0;
    _camera_info[stream_index].r.at(7) = 0.0;
    _camera_info[stream_index].r.at(8) = 1.0;

    int coeff_size(5);
    if (intrinsic.model == RS2_DISTORTION_KANNALA_BRANDT4)
    {
        _camera_info[stream_index].distortion_model = "equidistant";
        coeff_size = 4;
    } else {
        _camera_info[stream_index].distortion_model = "plumb_bob";
    }

    _camera_info[stream_index].d.resize(coeff_size);
    for (int i = 0; i < coeff_size; i++)
    {
        _camera_info[stream_index].d.at(i) = intrinsic.coeffs[i];
    }

    if (stream_index == DEPTH && _enable[DEPTH] && _enable[COLOR])
    {
        _camera_info[stream_index].p.at(3) = 0;     // Tx
        _camera_info[stream_index].p.at(7) = 0;     // Ty
    }
}

void BaseRealSenseNode::updateExtrinsicsCalibData(const rs2::video_stream_profile& left_video_profile, const rs2::video_stream_profile& right_video_profile)
{
    stream_index_pair left{left_video_profile.stream_type(), left_video_profile.stream_index()};
    stream_index_pair right{right_video_profile.stream_type(), right_video_profile.stream_index()};

    float fx = _camera_info[right].k.at(0);
    float fy = _camera_info[right].k.at(4);
    const auto& ex = right_video_profile.get_extrinsics_to(left_video_profile);
    _camera_info[right].header.frame_id = OPTICAL_FRAME_ID(left);
    _camera_info[right].p.at(3) = -fx * ex.translation[0] + 0.0; // Tx - avoid -0.0 values.
    _camera_info[right].p.at(7) = -fy * ex.translation[1] + 0.0; // Ty - avoid -0.0 values.
}

void BaseRealSenseNode::SetBaseStream()
{
    const std::vector<stream_index_pair> base_stream_priority = {DEPTH, POSE};
    std::set<stream_index_pair> checked_sips;
    std::map<stream_index_pair, rs2::stream_profile> available_profiles;
    for(auto&& sensor : _available_ros_sensors)
    {
        for (auto& profile : sensor->get_stream_profiles())
        {
            stream_index_pair sip(profile.stream_type(), profile.stream_index());
            if (available_profiles.find(sip) != available_profiles.end())
                continue;
            available_profiles[sip] = profile;
        }
    }
    
    std::vector<stream_index_pair>::const_iterator base_stream(base_stream_priority.begin());
    while((base_stream != base_stream_priority.end()) && (available_profiles.find(*base_stream) == available_profiles.end()))
    {
        base_stream++;
    }
    if (base_stream == base_stream_priority.end())
    {
        throw std::runtime_error("No known base_stream found for transformations.");
    }
    ROS_DEBUG_STREAM("SELECTED BASE:" << base_stream->first << ", " << base_stream->second);

    _base_profile = available_profiles[*base_stream];
}

void BaseRealSenseNode::publishPointCloud(rs2::points pc, const rclcpp::Time& t, const rs2::frameset& frameset)
{
    std::string frame_id = (_align_depth_filter->is_enabled() ? OPTICAL_FRAME_ID(COLOR) : OPTICAL_FRAME_ID(DEPTH));
    _pc_filter->Publish(pc, t, frameset, frame_id);
}

bool BaseRealSenseNode::shouldPublishCameraInfo(const stream_index_pair& sip)
{
    const rs2_stream stream = sip.first;
    return (stream != RS2_STREAM_SAFETY && stream != RS2_STREAM_OCCUPANCY && stream != RS2_STREAM_LABELED_POINT_CLOUD);
}

void BaseRealSenseNode::publishLabeledPointCloud(rs2::labeled_points pc, const rclcpp::Time& t){
    if(0 == _labeled_pointcloud_publisher->get_subscription_count())
        return;
    
    ROS_DEBUG("Publishing Labeled Point Cloud Frame");

    // Create the PointCloud message
    sensor_msgs::msg::PointCloud2::UniquePtr msg_pointcloud = std::make_unique<sensor_msgs::msg::PointCloud2>();

    // Define the fields of the PointCloud message
    sensor_msgs::PointCloud2Modifier modifier(*msg_pointcloud);

    modifier.setPointCloud2Fields(4, "x", 1, sensor_msgs::msg::PointField::FLOAT32,
                                "y", 1, sensor_msgs::msg::PointField::FLOAT32,
                                "z", 1, sensor_msgs::msg::PointField::FLOAT32,
                                "label", 1, sensor_msgs::msg::PointField::UINT8);
    modifier.resize(pc.size());

    // Fill the PointCloud message with data
    sensor_msgs::PointCloud2Iterator<float> iter_x(*msg_pointcloud, "x");
    sensor_msgs::PointCloud2Iterator<float> iter_y(*msg_pointcloud, "y");
    sensor_msgs::PointCloud2Iterator<float> iter_z(*msg_pointcloud, "z");
    sensor_msgs::PointCloud2Iterator<uint8_t> iter_label(*msg_pointcloud, "label");
    const rs2::vertex* vertex = pc.get_vertices();
    const uint8_t* label = pc.get_labels();
    msg_pointcloud->width = 320;
    msg_pointcloud->height = 180;
    msg_pointcloud->point_step = 3*sizeof(float) + sizeof(uint8_t);
    msg_pointcloud->row_step = msg_pointcloud->width * msg_pointcloud->point_step;
    msg_pointcloud->data.resize(msg_pointcloud->height * msg_pointcloud->row_step);

    for (size_t point_idx=0; point_idx < pc.size(); point_idx++, vertex++, label++)
    {
        *iter_x = vertex->x;
        *iter_y = vertex->y;
        *iter_z = vertex->z;
        *iter_label = *label;
        ++iter_x; ++iter_y; ++iter_z; ++iter_label;
    }

    msg_pointcloud->header.stamp = t;
    msg_pointcloud->header.frame_id = FRAME_ID(LABELED_POINT_CLOUD);

    // Publish the PointCloud message
    _labeled_pointcloud_publisher->publish(std::move(msg_pointcloud));
}


Extrinsics BaseRealSenseNode::rsExtrinsicsToMsg(const rs2_extrinsics& extrinsics) const
{
    Extrinsics extrinsicsMsg;
    for (int i = 0; i < 9; ++i)
    {
        extrinsicsMsg.rotation[i] = extrinsics.rotation[i];
        if (i < 3)
            extrinsicsMsg.translation[i] = extrinsics.translation[i];
    }
    return extrinsicsMsg;
}

IMUInfo BaseRealSenseNode::getImuInfo(const rs2::stream_profile& profile)
{
    IMUInfo info{};
    auto sp = profile.as<rs2::motion_stream_profile>();
    rs2_motion_device_intrinsic imuIntrinsics;
    try
    {
        imuIntrinsics = sp.get_motion_intrinsics();
    }
    catch(const std::runtime_error &ex)
    {
        ROS_DEBUG_STREAM("No Motion Intrinsics available.");
        imuIntrinsics = {{{1,0,0,0},{0,1,0,0},{0,0,1,0}}, {0,0,0}, {0,0,0}};
    }

    auto index = 0;
    stream_index_pair sip(profile.stream_type(), profile.stream_index());
    info.header.frame_id = OPTICAL_FRAME_ID(sip);
    for (int i = 0; i < 3; ++i)
    {
        for (int j = 0; j < 4; ++j)
        {
            info.data[index] = imuIntrinsics.data[i][j];
            ++index;
        }
        info.noise_variances[i] =  imuIntrinsics.noise_variances[i];
        info.bias_variances[i] = imuIntrinsics.bias_variances[i];
    }
    return info;
}


void BaseRealSenseNode::publishFrame(rs2::frame f, const rclcpp::Time& t,
                                     const stream_index_pair& stream,
                                     const bool is_publishMetadata)
{
    ROS_DEBUG("publishFrame(...)");
    unsigned int width = 0;
    unsigned int height = 0;
    unsigned int bpp = 1;
    if (f.is<rs2::video_frame>())
    {
        auto timage = f.as<rs2::video_frame>();
        width = timage.get_width();
        height = timage.get_height();
        bpp = timage.get_bytes_per_pixel();
    }
    auto& image = _images[stream];

    if (image.size() != cv::Size(width, height) || image.depth() != _image_formats[bpp])
    {
        image.create(height, width, _image_formats[bpp]);
    }
    image.data = (uint8_t*)f.get_data();

    if (f.is<rs2::depth_frame>())
    {
        image = fix_depth_scale(image, _depth_scaled_image[stream]);
    }

<<<<<<< HEAD
    // if stream is on, and is not a SC stream, publish cameraInfo
    if(shouldPublishCameraInfo(stream) && info_publishers.find(stream) != info_publishers.end())
    {
        auto& info_publisher = info_publishers.at(stream);
        if(0 != info_publisher->get_subscription_count())
=======
    if (_info_publishers.find(stream) == _info_publishers.end() ||
        _image_publishers.find(stream) == _image_publishers.end())
>>>>>>> 68cc6fec
        {
            auto& cam_info = _camera_info.at(stream);
            if (cam_info.width != width)
            {
                updateStreamCalibData(f.get_profile().as<rs2::video_stream_profile>());
            }
            cam_info.header.stamp = t;

            info_publisher->publish(cam_info);
        }
<<<<<<< HEAD
    }

    if (image_publishers.find(stream) != image_publishers.end())
=======
    auto& info_publisher = _info_publishers.at(stream);
    auto& image_publisher = _image_publishers.at(stream);
    if(0 != info_publisher->get_subscription_count() ||
       0 != image_publisher->get_subscription_count())
>>>>>>> 68cc6fec
    {
        auto &image_publisher = image_publishers.at(stream);
        if (0 != image_publisher->get_subscription_count())
        {
            // Prepare image topic to be published
            // We use UniquePtr for allow intra-process publish when subscribers of that type are available
            sensor_msgs::msg::Image::UniquePtr img(new sensor_msgs::msg::Image());

            if (!img)
            {
                ROS_ERROR("sensor image message allocation failed, frame was dropped");
                return;
            }

            // Convert the CV::Mat into a ROS image message (1 copy is done here)
            cv_bridge::CvImage(std_msgs::msg::Header(), _encoding.at(bpp), image).toImageMsg(*img);

            // Convert OpenCV Mat to ROS Image
            img->header.frame_id = OPTICAL_FRAME_ID(stream);
            img->header.stamp = t;
            img->height = height;
            img->width = width;
            img->is_bigendian = false;
            img->step = width * bpp;
            // Transfer the unique pointer ownership to the RMW
            sensor_msgs::msg::Image *msg_address = img.get();
            image_publisher->publish(std::move(img));

            ROS_DEBUG_STREAM(rs2_stream_to_string(f.get_profile().stream_type()) << " stream published, message address: " << std::hex << msg_address);
        }
    }
    if (is_publishMetadata)
    {
        publishMetadata(f, t, OPTICAL_FRAME_ID(stream));
    }
}

void BaseRealSenseNode::publishMetadata(rs2::frame f, const rclcpp::Time& header_time, const std::string& frame_id)
{
    stream_index_pair stream = {f.get_profile().stream_type(), f.get_profile().stream_index()};    
    if (_metadata_publishers.find(stream) != _metadata_publishers.end())
    {
        auto& md_publisher = _metadata_publishers.at(stream);
        if (0 != md_publisher->get_subscription_count())
        {
            realsense2_camera_msgs::msg::Metadata msg;
            msg.header.frame_id = frame_id;
            msg.header.stamp = header_time;
            std::stringstream json_data;
            const char* separator = ",";
            json_data << "{";
            // Add additional fields:
            json_data << "\"" << "frame_number" << "\":" << f.get_frame_number();
            json_data << separator << "\"" << "clock_domain" << "\":" << "\"" << create_graph_resource_name(rs2_timestamp_domain_to_string(f.get_frame_timestamp_domain())) << "\"";
            json_data << separator << "\"" << "frame_timestamp" << "\":" << std::fixed << f.get_timestamp();

            for (auto i = 0; i < RS2_FRAME_METADATA_COUNT; i++)
            {
                if (f.supports_frame_metadata((rs2_frame_metadata_value)i))
                {
                    rs2_frame_metadata_value mparam = (rs2_frame_metadata_value)i;
                    std::string name = create_graph_resource_name(rs2_frame_metadata_to_string(mparam));
                    if (RS2_FRAME_METADATA_FRAME_TIMESTAMP == i)
                    {
                        name = "hw_timestamp";
                    }
                    rs2_metadata_type val = f.get_frame_metadata(mparam);
                    json_data << separator << "\"" << name << "\":" << val;
                }
            }
            json_data << "}";
            msg.json_data = json_data.str();
            md_publisher->publish(msg);
        }
    }
}

void BaseRealSenseNode::startDiagnosticsUpdater()
{
    std::string serial_no = _dev.get_info(RS2_CAMERA_INFO_SERIAL_NUMBER);
    if (_diagnostics_period > 0)
    {
        ROS_INFO_STREAM("Publish diagnostics every " << _diagnostics_period << " seconds.");
        _diagnostics_updater = std::make_shared<diagnostic_updater::Updater>(&_node, _diagnostics_period);

        _diagnostics_updater->setHardwareID(serial_no);

        _diagnostics_updater->add("Temperatures", [this](diagnostic_updater::DiagnosticStatusWrapper& status)
        {
            bool got_temperature(false);
            for(auto&& sensor : _available_ros_sensors)
            {
                for (rs2_option option : _monitor_options)
                {
                    if (sensor->supports(option))
                    {
                        status.add(rs2_option_to_string(option), sensor->get_option(option));
                        got_temperature = true;
                    }
                }
                if (got_temperature) break;
            }
            status.summary(0, "OK");
        });
    }
}<|MERGE_RESOLUTION|>--- conflicted
+++ resolved
@@ -534,40 +534,17 @@
             {
                 publishPointCloud(f.as<rs2::points>(), t, frameset);
             }
-            else
+            if (stream_type == RS2_STREAM_DEPTH)
             {
-<<<<<<< HEAD
-                if (stream_type == RS2_STREAM_DEPTH)
-                {
-                    if (sent_depth_frame) continue;
-                    sent_depth_frame = true;
-                    if (_align_depth_filter->is_enabled())
-                    {
-                        publishFrame(f, t, COLOR,
-                            _depth_aligned_image,
-                            _depth_aligned_info_publisher,
-                            _depth_aligned_image_publishers,
-                            false);
-                        continue;
-                    }
-=======
                 if (sent_depth_frame) continue;
                 sent_depth_frame = true;
                 if (original_color_frame && _align_depth_filter->is_enabled())
                 {
                     publishFrame(f, t, COLOR, false);
                     continue;
->>>>>>> 68cc6fec
                 }
-                publishFrame(f, t, sip,
-                    _image,
-                    _info_publisher,
-                    _image_publishers);
             }
-<<<<<<< HEAD
-=======
             publishFrame(f, t, sip);
->>>>>>> 68cc6fec
         }
         if (original_depth_frame && _align_depth_filter->is_enabled())
         {
@@ -938,16 +915,11 @@
         image = fix_depth_scale(image, _depth_scaled_image[stream]);
     }
 
-<<<<<<< HEAD
     // if stream is on, and is not a SC stream, publish cameraInfo
-    if(shouldPublishCameraInfo(stream) && info_publishers.find(stream) != info_publishers.end())
-    {
-        auto& info_publisher = info_publishers.at(stream);
+    if(shouldPublishCameraInfo(stream) && _info_publishers.find(stream) != _info_publishers.end())
+    {
+        auto& info_publisher = _info_publishers.at(stream);
         if(0 != info_publisher->get_subscription_count())
-=======
-    if (_info_publishers.find(stream) == _info_publishers.end() ||
-        _image_publishers.find(stream) == _image_publishers.end())
->>>>>>> 68cc6fec
         {
             auto& cam_info = _camera_info.at(stream);
             if (cam_info.width != width)
@@ -958,18 +930,11 @@
 
             info_publisher->publish(cam_info);
         }
-<<<<<<< HEAD
-    }
-
-    if (image_publishers.find(stream) != image_publishers.end())
-=======
-    auto& info_publisher = _info_publishers.at(stream);
-    auto& image_publisher = _image_publishers.at(stream);
-    if(0 != info_publisher->get_subscription_count() ||
-       0 != image_publisher->get_subscription_count())
->>>>>>> 68cc6fec
-    {
-        auto &image_publisher = image_publishers.at(stream);
+    }
+
+    if (_image_publishers.find(stream) != _image_publishers.end())
+    {
+        auto &image_publisher = _image_publishers.at(stream);
         if (0 != image_publisher->get_subscription_count())
         {
             // Prepare image topic to be published

--- conflicted
+++ resolved
@@ -1078,6 +1078,7 @@
             profiles.insert(profiles.begin(), accel_profile->second.begin(), accel_profile->second.end());
             auto& sens = _sensors[GYRO];
             sens.open(profiles);
+
             auto imu_callback = [this](rs2::frame frame){
                 auto stream = frame.get_profile().stream_type();
                 if (false == _intialize_time_base)
@@ -1792,157 +1793,3 @@
         profile =  *it;
         return true;
     }
-
-<<<<<<< HEAD
-
-BaseD400Node::BaseD400Node(ros::NodeHandle& nodeHandle,
-                           ros::NodeHandle& privateNodeHandle,
-                           rs2::device dev, const std::string& serial_no)
-    : BaseRealSenseNode(nodeHandle,
-                        privateNodeHandle,
-                        dev, serial_no)
-{}
-
-void BaseD400Node::callback(base_d400_paramsConfig &config, uint32_t level)
-{
-    ROS_DEBUG_STREAM("D400 - Level: " << level);
-
-    if (set_default_dynamic_reconfig_values == level)
-    {
-        for (int i = 1 ; i < base_depth_count ; ++i)
-        {
-            ROS_DEBUG_STREAM("base_depth_param = " << i);
-            try
-            {
-                setParam(config ,(base_depth_param)i);
-            }
-            catch(...)
-            {
-                ROS_ERROR_STREAM("Failed. Skip initialization of parameter " << (base_depth_param)i);
-            }
-        }
-    }
-    else
-    {
-        setParam(config, (base_depth_param)level);
-    }
-}
-
-void BaseD400Node::setOption(stream_index_pair sip, rs2_option opt, float val)
-{
-    _sensors[sip].set_option(opt, val);
-}
-
-void BaseD400Node::setParam(rs435_paramsConfig &config, base_depth_param param)
-{
-    base_d400_paramsConfig base_config;
-    base_config.base_depth_gain = config.rs435_depth_gain;
-    base_config.base_depth_enable_auto_exposure = config.rs435_depth_enable_auto_exposure;
-    base_config.base_depth_visual_preset = config.rs435_depth_visual_preset;
-    base_config.base_depth_frames_queue_size = config.rs435_depth_frames_queue_size;
-    base_config.base_depth_error_polling_enabled = config.rs435_depth_error_polling_enabled;
-    base_config.base_depth_output_trigger_enabled = config.rs435_depth_output_trigger_enabled;
-    base_config.base_depth_units = config.rs435_depth_units;
-    base_config.base_JSON_file_path = config.rs435_JSON_file_path;
-    base_config.base_sensors_enabled = config.rs435_sensors_enabled;
-    setParam(base_config, param);
-}
-
-void BaseD400Node::setParam(rs415_paramsConfig &config, base_depth_param param)
-{
-    base_d400_paramsConfig base_config;
-    base_config.base_depth_gain = config.rs415_depth_gain;
-    base_config.base_depth_enable_auto_exposure = config.rs415_depth_enable_auto_exposure;
-    base_config.base_depth_visual_preset = config.rs415_depth_visual_preset;
-    base_config.base_depth_frames_queue_size = config.rs415_depth_frames_queue_size;
-    base_config.base_depth_error_polling_enabled = config.rs415_depth_error_polling_enabled;
-    base_config.base_depth_output_trigger_enabled = config.rs415_depth_output_trigger_enabled;
-    base_config.base_depth_units = config.rs415_depth_units;
-    base_config.base_JSON_file_path = config.rs415_JSON_file_path;
-    base_config.base_sensors_enabled = config.rs415_sensors_enabled;
-    setParam(base_config, param);
-}
-
-void BaseD400Node::setParam(base_d400_paramsConfig &config, base_depth_param param)
-{
-    // W/O for zero param
-    if (0 == param)
-        return;
-
-    // Switch based on the level, defined in .py or .cfg file
-    switch (param) {
-    case base_depth_gain:
-        ROS_DEBUG_STREAM("base_depth_gain: " << config.base_depth_gain);
-        setOption(DEPTH, RS2_OPTION_GAIN, config.base_depth_gain);
-        break;
-    case base_depth_enable_auto_exposure:
-        ROS_DEBUG_STREAM("base_depth_enable_auto_exposure: " << config.base_depth_enable_auto_exposure);
-        setOption(DEPTH, RS2_OPTION_ENABLE_AUTO_EXPOSURE, config.base_depth_enable_auto_exposure);
-        break;
-    case base_depth_visual_preset:
-        ROS_DEBUG_STREAM("base_depth_visual_preset: " << config.base_depth_visual_preset);
-        setOption(DEPTH, RS2_OPTION_VISUAL_PRESET, config.base_depth_visual_preset);
-        break;
-    case base_depth_frames_queue_size:
-        ROS_DEBUG_STREAM("base_depth_frames_queue_size: " << config.base_depth_frames_queue_size);
-        setOption(DEPTH, RS2_OPTION_FRAMES_QUEUE_SIZE, config.base_depth_frames_queue_size);
-        break;
-    case base_depth_error_polling_enabled:
-        ROS_DEBUG_STREAM("base_depth_error_polling_enabled: " << config.base_depth_error_polling_enabled);
-        setOption(DEPTH, RS2_OPTION_ERROR_POLLING_ENABLED, config.base_depth_error_polling_enabled);
-        break;
-    case base_depth_output_trigger_enabled:
-        ROS_DEBUG_STREAM("base_depth_output_trigger_enabled: " << config.base_depth_output_trigger_enabled);
-        setOption(DEPTH, RS2_OPTION_OUTPUT_TRIGGER_ENABLED, config.base_depth_output_trigger_enabled);
-        break;
-    case base_depth_units:
-        break;
-    case base_sensors_enabled:
-    {
-        ROS_DEBUG_STREAM("base_sensors_enabled: " << config.base_sensors_enabled);
-        toggleSensors(config.base_sensors_enabled);
-        break;
-    }
-    case base_JSON_file_path:
-    {
-        ROS_DEBUG_STREAM("base_JSON_file_path: " << config.base_JSON_file_path);
-        auto adv_dev = _dev.as<rs400::advanced_mode>();
-        if (!adv_dev)
-        {
-            ROS_WARN_STREAM("Device doesn't support Advanced Mode!");
-            return;
-        }
-        if (!config.base_JSON_file_path.empty())
-        {
-            std::ifstream in(config.base_JSON_file_path);
-            if (!in.is_open())
-            {
-                ROS_WARN_STREAM("JSON file provided doesn't exist!");
-                return;
-            }
-
-            adv_dev.load_json(config.base_JSON_file_path);
-        }
-        break;
-    }
-    case base_depth_count:
-        break;
-    }
-}
-
-void BaseD400Node::registerDynamicReconfigCb()
-{
-    _server = std::make_shared<dynamic_reconfigure::Server<base_d400_paramsConfig>>();
-    _f = boost::bind(&BaseD400Node::callback, this, _1, _2);
-    _server->setCallback(_f);
-}
-=======
-//
-//BaseD400Node::BaseD400Node(ros::NodeHandle& nodeHandle,
-//                           ros::NodeHandle& privateNodeHandle,
-//                           rs2::device dev, const std::string& serial_no)
-//    : BaseRealSenseNode(nodeHandle,
-//                        privateNodeHandle,
-//                        dev, serial_no)
-//{}
->>>>>>> f6bffaaf

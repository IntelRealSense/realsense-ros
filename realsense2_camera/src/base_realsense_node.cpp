--- conflicted
+++ resolved
@@ -1091,13 +1091,9 @@
         auto depth_camera_info = _camera_info.at(DEPTH);
         msg->depth_camera_info = depth_camera_info;
 
-<<<<<<< HEAD
-        _rgbd_publisher->publish(std::move(msg));
-=======
         realsense2_camera_msgs::msg::RGBD *msg_address = msg.get();
         _rgbd_publisher->publish(std::move(msg));
         ROS_DEBUG_STREAM("rgbd stream published, message address: " << std::hex << msg_address);
->>>>>>> 6ece2e56
     }
 }
 

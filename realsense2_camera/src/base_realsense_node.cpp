--- conflicted
+++ resolved
@@ -1713,16 +1713,9 @@
     {
         std::set<rs2_format> available_formats{ rs2_format::RS2_FORMAT_RGB8, rs2_format::RS2_FORMAT_Y8 };
         
-        for (texture_frame_itr = frameset.begin();  
-             texture_frame_itr != frameset.end() &&
-             ((*texture_frame_itr).get_profile().stream_type() != texture_source_id ||
-              available_formats.find((*texture_frame_itr).get_profile().format()) == available_formats.end()); 
-              ++texture_frame_itr);
-<<<<<<< HEAD
-
-=======
-              
->>>>>>> c5ea2724
+        texture_frame_itr = find_if(frameset.begin(), frameset.end(), [&texture_source_id, &available_formats] (rs2::frame f) 
+                                {return (rs2_stream(f.get_profile().stream_type()) == texture_source_id) &&
+                                            (available_formats.find(f.get_profile().format()) != available_formats.end()); });
         if (texture_frame_itr == frameset.end())
         {
             std::string texture_source_name = pc_filter->_filter->get_option_value_description(rs2_option::RS2_OPTION_STREAM_FILTER, static_cast<float>(texture_source_id));

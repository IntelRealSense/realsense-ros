#include "../include/base_realsense_node.h"
#include "assert.h"
#include <boost/algorithm/string.hpp>
#include <algorithm>
#include <cctype>
#include <mutex>
#include <tf/transform_broadcaster.h>

using namespace realsense2_camera;
using namespace ddynamic_reconfigure;

// stream_index_pair sip{stream_type, stream_index};
#define STREAM_NAME(sip) (static_cast<std::ostringstream&&>(std::ostringstream() << _stream_name[sip.first] << ((sip.second>0) ? std::to_string(sip.second) : ""))).str()
#define FRAME_ID(sip) (static_cast<std::ostringstream&&>(std::ostringstream() << "camera_" << STREAM_NAME(sip) << "_frame")).str()
#define OPTICAL_FRAME_ID(sip) (static_cast<std::ostringstream&&>(std::ostringstream() << "camera_" << STREAM_NAME(sip) << "_optical_frame")).str()
#define ALIGNED_DEPTH_TO_FRAME_ID(sip) (static_cast<std::ostringstream&&>(std::ostringstream() << "camera_aligned_depth_to_" << STREAM_NAME(sip) << "_frame")).str()

SyncedImuPublisher::SyncedImuPublisher(ros::Publisher imu_publisher, std::size_t waiting_list_size):
            _publisher(imu_publisher), _pause_mode(false),
            _waiting_list_size(waiting_list_size)
            {}

SyncedImuPublisher::~SyncedImuPublisher()
{
    PublishPendingMessages();
}

void SyncedImuPublisher::Publish(sensor_msgs::Imu imu_msg)
{
    std::lock_guard<std::mutex> lock_guard(_mutex);
    if (_pause_mode)
    {
        if (_pending_messages.size() >= _waiting_list_size)
        {
            throw std::runtime_error("SyncedImuPublisher inner list reached maximum size of " + std::to_string(_pending_messages.size()));
        }
        _pending_messages.push(imu_msg);
    }
    else
    {
        _publisher.publish(imu_msg);
        // ROS_INFO_STREAM("iid1:" << imu_msg.header.seq << ", time: " << std::setprecision (20) << imu_msg.header.stamp.toSec());
    }
    return;
}

void SyncedImuPublisher::Pause()
{
    if (!_is_enabled) return;
    std::lock_guard<std::mutex> lock_guard(_mutex);
    _pause_mode = true;
}

void SyncedImuPublisher::Resume()
{
    std::lock_guard<std::mutex> lock_guard(_mutex);
    PublishPendingMessages();
    _pause_mode = false;
}

void SyncedImuPublisher::PublishPendingMessages()
{
    // ROS_INFO_STREAM("publish imu: " << _pending_messages.size());
    while (!_pending_messages.empty())
    {
        const sensor_msgs::Imu &imu_msg = _pending_messages.front();
        _publisher.publish(imu_msg);
        // ROS_INFO_STREAM("iid2:" << imu_msg.header.seq << ", time: " << std::setprecision (20) << imu_msg.header.stamp.toSec());
        _pending_messages.pop();
    }
}

std::string BaseRealSenseNode::getNamespaceStr()
{
    auto ns = ros::this_node::getNamespace();
    ns.erase(std::remove(ns.begin(), ns.end(), '/'), ns.end());
    return ns;
}

BaseRealSenseNode::BaseRealSenseNode(ros::NodeHandle& nodeHandle,
                                     ros::NodeHandle& privateNodeHandle,
                                     rs2::device dev,
                                     const std::string& serial_no) :
    _base_frame_id(""),  _node_handle(nodeHandle),
    _pnh(privateNodeHandle), _dev(dev), _json_file_path(""),
    _serial_no(serial_no),
    _is_initialized_time_base(false),
    _namespace(getNamespaceStr())
{
    // Types for depth stream
    _image_format[RS2_STREAM_DEPTH] = CV_16UC1;    // CVBridge type
    _encoding[RS2_STREAM_DEPTH] = sensor_msgs::image_encodings::TYPE_16UC1; // ROS message type
    _unit_step_size[RS2_STREAM_DEPTH] = sizeof(uint16_t); // sensor_msgs::ImagePtr row step size
    _stream_name[RS2_STREAM_DEPTH] = "depth";
    _depth_aligned_encoding[RS2_STREAM_DEPTH] = sensor_msgs::image_encodings::TYPE_16UC1;

    // Infrared stream
    _image_format[RS2_STREAM_INFRARED] = CV_8UC1;    // CVBridge type
    _encoding[RS2_STREAM_INFRARED] = sensor_msgs::image_encodings::MONO8; // ROS message type
    _unit_step_size[RS2_STREAM_INFRARED] = sizeof(uint8_t); // sensor_msgs::ImagePtr row step size
    _stream_name[RS2_STREAM_INFRARED] = "infra";
    _depth_aligned_encoding[RS2_STREAM_INFRARED] = sensor_msgs::image_encodings::TYPE_16UC1;

    // Types for color stream
    _image_format[RS2_STREAM_COLOR] = CV_8UC3;    // CVBridge type
    _encoding[RS2_STREAM_COLOR] = sensor_msgs::image_encodings::RGB8; // ROS message type
    _unit_step_size[RS2_STREAM_COLOR] = 3; // sensor_msgs::ImagePtr row step size
    _stream_name[RS2_STREAM_COLOR] = "color";
    _depth_aligned_encoding[RS2_STREAM_COLOR] = sensor_msgs::image_encodings::TYPE_16UC1;

    // Types for fisheye stream
    _image_format[RS2_STREAM_FISHEYE] = CV_8UC1;    // CVBridge type
    _encoding[RS2_STREAM_FISHEYE] = sensor_msgs::image_encodings::MONO8; // ROS message type
    _unit_step_size[RS2_STREAM_FISHEYE] = sizeof(uint8_t); // sensor_msgs::ImagePtr row step size
    _stream_name[RS2_STREAM_FISHEYE] = "fisheye";
    _depth_aligned_encoding[RS2_STREAM_FISHEYE] = sensor_msgs::image_encodings::TYPE_16UC1;

    // Types for Motion-Module streams
    _stream_name[RS2_STREAM_GYRO] = "gyro";

    _stream_name[RS2_STREAM_ACCEL] = "accel";

    _stream_name[RS2_STREAM_POSE] = "pose";
}

void BaseRealSenseNode::toggleSensors(bool enabled)
{
    for (auto it=_sensors.begin(); it != _sensors.end(); it++)
    {
        auto& sens = _sensors[it->first];
        try
        {
            if (enabled)
                sens.start(_syncer);
            else
                sens.stop();
        }
        catch(const rs2::wrong_api_call_sequence_error& ex)
        {
            ROS_DEBUG_STREAM("toggleSensors: " << ex.what());
        }
    }
}

void BaseRealSenseNode::setupErrorCallback()
{
    for (auto&& s : _dev.query_sensors())
    {
        s.set_notifications_callback([&](const rs2::notification& n)
        {
            std::vector<std::string> error_strings({"RT IC2 Config error", 
                                                    "Motion Module force pause",
                                                    "stream start failure"});
            if (n.get_severity() >= RS2_LOG_SEVERITY_ERROR)
            {
                ROS_WARN_STREAM("Hardware Notification:" << n.get_description() << "," << n.get_timestamp() << "," << n.get_severity() << "," << n.get_category());
            }
            if (error_strings.end() != find_if(error_strings.begin(), error_strings.end(), [&n] (std::string err) 
                                        {return (n.get_description().find(err) != std::string::npos); }))
            {
                ROS_ERROR_STREAM("Hardware Reset is needed. use option: initial_reset:=true");
                _dev.hardware_reset();
            }
        });
    }
}

void BaseRealSenseNode::publishTopics()
{
    getParameters();
    setupDevice();
    setupErrorCallback();
    enable_devices();
    setupPublishers();
    setupStreams();
    setupFilters();
<<<<<<< HEAD
    if (_pub_static_tf) {
        publishStaticTransforms();
    }
=======
    publishStaticTransforms();
    publishIntrinsics();
>>>>>>> c342314a
    ROS_INFO_STREAM("RealSense Node Is Up!");
}

bool is_checkbox(rs2::options sensor, rs2_option option)
{
    rs2::option_range op_range = sensor.get_option_range(option);
    return op_range.max == 1.0f &&
        op_range.min == 0.0f &&
        op_range.step == 1.0f;
}

bool is_enum_option(rs2::options sensor, rs2_option option)
{
    rs2::option_range op_range = sensor.get_option_range(option);
    if (op_range.step < 0.001f) return false;
    for (auto i = op_range.min; i <= op_range.max; i += op_range.step)
    {
        if (sensor.get_option_value_description(option, i) == nullptr)
            return false;
    }
    return true;
}

bool is_int_option(rs2::options sensor, rs2_option option)
{
    rs2::option_range op_range = sensor.get_option_range(option);
    return (op_range.step == 1.0);
}

std::map<std::string, int> get_enum_method(rs2::options sensor, rs2_option option)
{
    std::map<std::string, int> dict; // An enum to set size
    if (is_enum_option(sensor, option))
    {
        rs2::option_range op_range = sensor.get_option_range(option);
        const auto op_range_min = int(op_range.min);
        const auto op_range_max = int(op_range.max);
        const auto op_range_step = int(op_range.step);
        for (auto val = op_range_min; val <= op_range_max; val += op_range_step)
        {
            dict[sensor.get_option_value_description(option, val)] = val;
        }
    }
    return dict;
}

namespace realsense2_camera
{

template <typename K, typename V>
std::ostream& operator<<(std::ostream& os, const std::map<K, V>& m)
{
    os << '{';
    for (const auto& kv : m)
    {
        os << " {" << kv.first << ": " << kv.second << '}';
    }
    os << " }";
    return os;
}

}

/**
 * Same as ros::names::isValidCharInName, but re-implemented here because it's not exposed.
 */
bool isValidCharInName(char c)
{
    return std::isalnum(c) || c == '/' || c == '_';
}

/**
 * ROS Graph Resource names don't allow spaces and hyphens (see http://wiki.ros.org/Names),
 * so we replace them here with underscores.
 */
std::string create_graph_resource_name(const std::string &original_name)
{
  std::string fixed_name = original_name;
  std::transform(fixed_name.begin(), fixed_name.end(), fixed_name.begin(),
                 [](unsigned char c) { return std::tolower(c); });
  std::replace_if(fixed_name.begin(), fixed_name.end(), [](const char c) { return !isValidCharInName(c); },
                  '_');
  return fixed_name;
}

void BaseRealSenseNode::registerDynamicOption(ros::NodeHandle& nh, rs2::options sensor, std::string& module_name)
{
    ros::NodeHandle nh1(nh, module_name);
    std::shared_ptr<ddynamic_reconfigure::DDynamicReconfigure> ddynrec = std::make_shared<ddynamic_reconfigure::DDynamicReconfigure>(nh1);
    for (auto i = 0; i < RS2_OPTION_COUNT; i++)
    {
        rs2_option option = static_cast<rs2_option>(i);
        const std::string option_name(create_graph_resource_name(rs2_option_to_string(option)));
        if (!sensor.supports(option) || sensor.is_option_read_only(option))
        {
            continue;
        }
        if (is_checkbox(sensor, option))
        {
            auto option_value = bool(sensor.get_option(option));
            if (nh1.param(option_name, option_value, option_value))
            {
                sensor.set_option(option, option_value);
            }
            ddynrec->registerVariable<bool>(
              option_name, option_value,
              [option, sensor](bool new_value) { sensor.set_option(option, new_value); },
              sensor.get_option_description(option));
            continue;
        }
        const auto enum_dict = get_enum_method(sensor, option);
        if (enum_dict.empty())
        {
            rs2::option_range op_range = sensor.get_option_range(option);
            const auto sensor_option_value = sensor.get_option(option);
            auto option_value = sensor_option_value;
            if (nh1.param(option_name, option_value, option_value))
            {
                if (option_value < op_range.min || op_range.max < option_value)
                {
                    ROS_WARN_STREAM("Param '" << nh1.resolveName(option_name) << "' has value " << option
                            << " outside the range [" << op_range.min << ", " << op_range.max
                            << "]. Using current sensor value " << sensor_option_value << " instead.");
                    option_value = sensor_option_value;
                }
                else
                {
                    sensor.set_option(option, option_value);
                }
            }
            if (is_int_option(sensor, option))
            {
              ddynrec->registerVariable<int>(
                  option_name, int(option_value),
                  [option, sensor](int new_value) { sensor.set_option(option, new_value); },
                  sensor.get_option_description(option), int(op_range.min), int(op_range.max));
            }
            else
            {
                if (i == RS2_OPTION_DEPTH_UNITS)
                {
                    if (ROS_DEPTH_SCALE >= op_range.min && ROS_DEPTH_SCALE <= op_range.max)
                    {
                        sensor.set_option(option, ROS_DEPTH_SCALE);
                        op_range.min = ROS_DEPTH_SCALE;
                        op_range.max = ROS_DEPTH_SCALE;

                        _depth_scale_meters = ROS_DEPTH_SCALE;
                    }
                }
                else
                {
                  ddynrec->registerVariable<double>(
                      option_name, option_value,
                      [option, sensor](double new_value) { sensor.set_option(option, new_value); },
                      sensor.get_option_description(option), double(op_range.min), double(op_range.max));
                }
            }
        }
        else
        {
            const auto sensor_option_value = sensor.get_option(option);
            auto option_value = int(sensor_option_value);
            if (nh1.param(option_name, option_value, option_value))
            {
                if (std::find_if(enum_dict.cbegin(), enum_dict.cend(),
                                 [&option_value](const std::pair<std::string, int>& kv) {
                                     return kv.second == option_value;
                                 }) == enum_dict.cend())
                {
                    ROS_WARN_STREAM("Param '" << nh1.resolveName(option_name) << "' has value " << option_value
                                              << " that is not in the enum " << enum_dict
                                              << ". Using current sensor value " << sensor_option_value << " instead.");
                    option_value = sensor_option_value;
                }
                else
                {
                    sensor.set_option(option, option_value);
                }
            }
            ddynrec->registerEnumVariable<int>(
                option_name, option_value,
                [option, sensor](int new_value) { sensor.set_option(option, new_value); },
                sensor.get_option_description(option), enum_dict);
        }
    }
    ddynrec->publishServicesTopics();
    _ddynrec.push_back(ddynrec);
}

void BaseRealSenseNode::registerDynamicReconfigCb(ros::NodeHandle& nh)
{
    ROS_INFO("Setting Dynamic reconfig parameters.");

    for(rs2::sensor sensor : _dev_sensors)
    {
        std::string module_name = create_graph_resource_name(sensor.get_info(RS2_CAMERA_INFO_NAME));
        ROS_DEBUG_STREAM("module_name:" << module_name);
        registerDynamicOption(nh, sensor, module_name);
    }

    for (NamedFilter nfilter : _filters)
    {
        std::string module_name = nfilter._name;
        auto sensor = *(nfilter._filter);
        ROS_DEBUG_STREAM("module_name:" << module_name);
        registerDynamicOption(nh, sensor, module_name);
    }
    ROS_INFO("Done Setting Dynamic reconfig parameters.");
}

rs2_stream BaseRealSenseNode::rs2_string_to_stream(std::string str)
{
    if (str == "RS2_STREAM_ANY")
        return RS2_STREAM_ANY;
    if (str == "RS2_STREAM_COLOR")
        return RS2_STREAM_COLOR;
    if (str == "RS2_STREAM_INFRARED")
        return RS2_STREAM_INFRARED;
    if (str == "RS2_STREAM_FISHEYE")
        return RS2_STREAM_FISHEYE;
    throw std::runtime_error("Unknown stream string " + str);
}

void BaseRealSenseNode::getParameters()
{
    ROS_INFO("getParameters...");

    _pnh.param("align_depth", _align_depth, ALIGN_DEPTH);
    _pnh.param("enable_pointcloud", _pointcloud, POINTCLOUD);
    _pnh.param("publish_static_tf", _pub_static_tf, true);
    std::string pc_texture_stream("");
    int pc_texture_idx;
    _pnh.param("pointcloud_texture_stream", pc_texture_stream, std::string("RS2_STREAM_COLOR"));
    _pnh.param("pointcloud_texture_index", pc_texture_idx, 0);
    _pointcloud_texture = stream_index_pair{rs2_string_to_stream(pc_texture_stream), pc_texture_idx};

    _pnh.param("filters", _filters_str, DEFAULT_FILTERS);
    _pointcloud |= (_filters_str.find("pointcloud") != std::string::npos);

    _pnh.param("enable_sync", _sync_frames, SYNC_FRAMES);
    if (_pointcloud || _align_depth || _filters_str.size() > 0)
        _sync_frames = true;

    _pnh.param("json_file_path", _json_file_path, std::string(""));

    for (auto& stream : IMAGE_STREAMS)
    {
        std::string param_name(_stream_name[stream.first] + "_width");
        ROS_DEBUG_STREAM("reading parameter:" << param_name);
        _pnh.param(param_name, _width[stream], IMAGE_WIDTH);
        param_name = _stream_name[stream.first] + "_height";
        ROS_DEBUG_STREAM("reading parameter:" << param_name);
        _pnh.param(param_name, _height[stream], IMAGE_HEIGHT);
        param_name = _stream_name[stream.first] + "_fps";
        ROS_DEBUG_STREAM("reading parameter:" << param_name);
        _pnh.param(param_name, _fps[stream], IMAGE_FPS);
        param_name = "enable_" + STREAM_NAME(stream);
        ROS_DEBUG_STREAM("reading parameter:" << param_name);
        _pnh.param(param_name, _enable[stream], true);
    }

    for (auto& stream : HID_STREAMS)
    {
        std::string param_name(_stream_name[stream.first] + "_fps");
        ROS_DEBUG_STREAM("reading parameter:" << param_name);
        _pnh.param(param_name, _fps[stream], IMU_FPS);
        param_name = "enable_" + STREAM_NAME(stream);
        _pnh.param(param_name, _enable[stream], ENABLE_IMU);
        ROS_DEBUG_STREAM("_enable[" << _stream_name[stream.first] << "]:" << _enable[stream]);
    }
    _pnh.param("base_frame_id", _base_frame_id, DEFAULT_BASE_FRAME_ID);
    _pnh.param("odom_frame_id", _odom_frame_id, DEFAULT_ODOM_FRAME_ID);

    std::vector<stream_index_pair> streams(IMAGE_STREAMS);
    streams.insert(streams.end(), HID_STREAMS.begin(), HID_STREAMS.end());
    for (auto& stream : streams)
    {
        std::string param_name(static_cast<std::ostringstream&&>(std::ostringstream() << STREAM_NAME(stream) << "_frame_id").str());
        _pnh.param(param_name, _frame_id[stream], FRAME_ID(stream));
        ROS_DEBUG_STREAM("frame_id: reading parameter:" << param_name << " : " << _frame_id[stream]);
        param_name = static_cast<std::ostringstream&&>(std::ostringstream() << STREAM_NAME(stream) << "_optical_frame_id").str();
        _pnh.param(param_name, _optical_frame_id[stream], OPTICAL_FRAME_ID(stream));
        ROS_DEBUG_STREAM("optical: reading parameter:" << param_name << " : " << _optical_frame_id[stream]);
    }

    std::string unite_imu_method_str("");
    _pnh.param("unite_imu_method", unite_imu_method_str, DEFAULT_UNITE_IMU_METHOD);
    if (unite_imu_method_str == "linear_interpolation")
        _imu_sync_method = imu_sync_method::LINEAR_INTERPOLATION;
    else if (unite_imu_method_str == "copy")
        _imu_sync_method = imu_sync_method::COPY;
    else
        _imu_sync_method = imu_sync_method::NONE;

    if (_imu_sync_method > imu_sync_method::NONE)
    {
        _pnh.param("imu_optical_frame_id", _optical_frame_id[GYRO], DEFAULT_IMU_OPTICAL_FRAME_ID);
    }

    for (auto& stream : IMAGE_STREAMS)
    {
        if (stream == DEPTH) continue;
        if (stream.second > 1) continue;
        std::string param_name(static_cast<std::ostringstream&&>(std::ostringstream() << "aligned_depth_to_" << STREAM_NAME(stream) << "_frame_id").str());
        _pnh.param(param_name, _depth_aligned_frame_id[stream], ALIGNED_DEPTH_TO_FRAME_ID(stream));
    }

    _pnh.param("allow_no_texture_points", _allow_no_texture_points, ALLOW_NO_TEXTURE_POINTS);
    _pnh.param("clip_distance", _clipping_distance, static_cast<float>(-1.0));
    _pnh.param("linear_accel_cov", _linear_accel_cov, static_cast<double>(0.01));
    _pnh.param("angular_velocity_cov", _angular_velocity_cov, static_cast<double>(0.01));
    _pnh.param("hold_back_imu_for_frames", _hold_back_imu_for_frames, HOLD_BACK_IMU_FOR_FRAMES);
    _pnh.param("publish_odom_tf", _publish_odom_tf, PUBLISH_ODOM_TF);
}

void BaseRealSenseNode::setupDevice()
{
    ROS_INFO("setupDevice...");
    try{
        if (!_json_file_path.empty())
        {
            if (_dev.is<rs400::advanced_mode>())
            {
                std::stringstream ss;
                std::ifstream in(_json_file_path);
                if (in.is_open())
                {
                    ss << in.rdbuf();
                    std::string json_file_content = ss.str();

                    auto adv = _dev.as<rs400::advanced_mode>();
                    adv.load_json(json_file_content);
                    ROS_INFO_STREAM("JSON file is loaded! (" << _json_file_path << ")");
                }
                else
                    ROS_WARN_STREAM("JSON file provided doesn't exist! (" << _json_file_path << ")");
            }
            else
                ROS_WARN("Device does not support advanced settings!");
        }
        else
            ROS_INFO("JSON file is not provided");

        ROS_INFO_STREAM("ROS Node Namespace: " << _namespace);

        auto camera_name = _dev.get_info(RS2_CAMERA_INFO_NAME);
        ROS_INFO_STREAM("Device Name: " << camera_name);

        ROS_INFO_STREAM("Device Serial No: " << _serial_no);

        auto fw_ver = _dev.get_info(RS2_CAMERA_INFO_FIRMWARE_VERSION);
        ROS_INFO_STREAM("Device FW version: " << fw_ver);

        auto pid = _dev.get_info(RS2_CAMERA_INFO_PRODUCT_ID);
        ROS_INFO_STREAM("Device Product ID: 0x" << pid);

        ROS_INFO_STREAM("Enable PointCloud: " << ((_pointcloud)?"On":"Off"));
        ROS_INFO_STREAM("Align Depth: " << ((_align_depth)?"On":"Off"));
        ROS_INFO_STREAM("Sync Mode: " << ((_sync_frames)?"On":"Off"));

        _dev_sensors = _dev.query_sensors();


        std::function<void(rs2::frame)> frame_callback_function, imu_callback_function;
        if (_sync_frames)
        {
            frame_callback_function = _syncer;

            auto frame_callback_inner = [this](rs2::frame frame){
                frame_callback(frame);
            };
            _syncer.start(frame_callback_inner);
        }
        else
        {
            frame_callback_function = [this](rs2::frame frame){frame_callback(frame);};
        }

        if (_imu_sync_method == imu_sync_method::NONE)
        {
            imu_callback_function = [this](rs2::frame frame){imu_callback(frame);};
        }
        else
        {
            imu_callback_function = [this](rs2::frame frame){imu_callback_sync(frame, _imu_sync_method);};
        }
        std::function<void(rs2::frame)> multiple_message_callback_function = [this](rs2::frame frame){multiple_message_callback(frame, _imu_sync_method);};

        ROS_INFO_STREAM("Device Sensors: ");
        for(auto&& elem : _dev_sensors)
        {
            std::string module_name = elem.get_info(RS2_CAMERA_INFO_NAME);

            if ("Stereo Module" == module_name)
            {
                _sensors[DEPTH] = elem;
                _sensors[INFRA1] = elem;
                _sensors[INFRA2] = elem;
                _sensors_callback[module_name] = frame_callback_function;
            }
            else if ("Coded-Light Depth Sensor" == module_name)
            {
                _sensors[DEPTH] = elem;
                _sensors[INFRA1] = elem;
                _sensors_callback[module_name] = frame_callback_function;
            }
            else if ("RGB Camera" == module_name)
            {
                _sensors[COLOR] = elem;
                _sensors_callback[module_name] = frame_callback_function;
            }
            else if ("Wide FOV Camera" == module_name)
            {
                _sensors[FISHEYE] = elem;
                _sensors_callback[module_name] = frame_callback_function;
            }
            else if ("Motion Module" == module_name)
            {
                _sensors[GYRO] = elem;
                _sensors[ACCEL] = elem;
                _sensors_callback[module_name] = imu_callback_function;
            }
            else if ("Tracking Module" == module_name)
            {
                _sensors[GYRO] = elem;
                _sensors[ACCEL] = elem;
                _sensors[POSE] = elem;
                _sensors[FISHEYE1] = elem;
                _sensors[FISHEYE2] = elem;
                _sensors_callback[module_name] = multiple_message_callback_function;
            }
            else
            {
                ROS_ERROR_STREAM("Module Name \"" << module_name << "\" isn't supported by LibRealSense! Terminating RealSense Node...");
                ros::shutdown();
                exit(1);
            }
            ROS_INFO_STREAM(std::string(elem.get_info(RS2_CAMERA_INFO_NAME)) << " was found.");
        }

        // Update "enable" map
        for (std::pair<stream_index_pair, bool> const& enable : _enable )
        {
            const stream_index_pair& stream_index(enable.first);
            if (enable.second && _sensors.find(stream_index) == _sensors.end())
            {
                ROS_INFO_STREAM("(" << rs2_stream_to_string(stream_index.first) << ", " << stream_index.second << ") sensor isn't supported by current device! -- Skipping...");
                _enable[enable.first] = false;
            }
        }
    }
    catch(const std::exception& ex)
    {
        ROS_ERROR_STREAM("An exception has been thrown: " << ex.what());
        throw;
    }
    catch(...)
    {
        ROS_ERROR_STREAM("Unknown exception has occured!");
        throw;
    }
}

void BaseRealSenseNode::setupPublishers()
{
    ROS_INFO("setupPublishers...");
    image_transport::ImageTransport image_transport(_node_handle);

    for (auto& stream : IMAGE_STREAMS)
    {
        if (_enable[stream])
        {
            std::stringstream image_raw, camera_info;
            bool rectified_image = false;
            if (stream == DEPTH || stream == INFRA1 || stream == INFRA2)
                rectified_image = true;

            std::string stream_name(STREAM_NAME(stream));
            image_raw << stream_name << "/image_" << ((rectified_image)?"rect_":"") << "raw";
            camera_info << stream_name << "/camera_info";

            std::shared_ptr<FrequencyDiagnostics> frequency_diagnostics(new FrequencyDiagnostics(_fps[stream], stream_name, _serial_no));
            _image_publishers[stream] = {image_transport.advertise(image_raw.str(), 1), frequency_diagnostics};
            _info_publisher[stream] = _node_handle.advertise<sensor_msgs::CameraInfo>(camera_info.str(), 1);

            if (_align_depth && (stream != DEPTH) && stream.second < 2)
            {
                std::stringstream aligned_image_raw, aligned_camera_info;
                aligned_image_raw << "aligned_depth_to_" << stream_name << "/image_raw";
                aligned_camera_info << "aligned_depth_to_" << stream_name << "/camera_info";

                std::string aligned_stream_name = "aligned_depth_to_" + stream_name;
                std::shared_ptr<FrequencyDiagnostics> frequency_diagnostics(new FrequencyDiagnostics(_fps[stream], aligned_stream_name, _serial_no));
                _depth_aligned_image_publishers[stream] = {image_transport.advertise(aligned_image_raw.str(), 1), frequency_diagnostics};
                _depth_aligned_info_publisher[stream] = _node_handle.advertise<sensor_msgs::CameraInfo>(aligned_camera_info.str(), 1);
            }

            if (stream == DEPTH && _pointcloud)
            {
                _pointcloud_publisher = _node_handle.advertise<sensor_msgs::PointCloud2>("depth/color/points", 1);
            }
        }
    }

    _synced_imu_publisher = std::make_shared<SyncedImuPublisher>();
    if (_imu_sync_method > imu_sync_method::NONE && _enable[GYRO] && _enable[ACCEL])
    {
        ROS_INFO("Start publisher IMU");
        _synced_imu_publisher = std::make_shared<SyncedImuPublisher>(_node_handle.advertise<sensor_msgs::Imu>("imu", 1));
        _synced_imu_publisher->Enable(_hold_back_imu_for_frames);
    }
    else
    {
        if (_enable[GYRO])
        {
            _imu_publishers[GYRO] = _node_handle.advertise<sensor_msgs::Imu>("gyro/sample", 100);
        }

        if (_enable[ACCEL])
        {
            _imu_publishers[ACCEL] = _node_handle.advertise<sensor_msgs::Imu>("accel/sample", 100);
        }
    }
    if (_enable[POSE])
    {
        _imu_publishers[POSE] = _node_handle.advertise<nav_msgs::Odometry>("odom/sample", 100);
    }


    if (_enable[FISHEYE] &&
        _enable[DEPTH])
    {
        _depth_to_other_extrinsics_publishers[FISHEYE] = _node_handle.advertise<Extrinsics>("extrinsics/depth_to_fisheye", 1, true);
    }

    if (_enable[COLOR] &&
        _enable[DEPTH])
    {
        _depth_to_other_extrinsics_publishers[COLOR] = _node_handle.advertise<Extrinsics>("extrinsics/depth_to_color", 1, true);
    }

    if (_enable[INFRA1] &&
        _enable[DEPTH])
    {
        _depth_to_other_extrinsics_publishers[INFRA1] = _node_handle.advertise<Extrinsics>("extrinsics/depth_to_infra1", 1, true);
    }

    if (_enable[INFRA2] &&
        _enable[DEPTH])
    {
        _depth_to_other_extrinsics_publishers[INFRA2] = _node_handle.advertise<Extrinsics>("extrinsics/depth_to_infra2", 1, true);
    }
}

void BaseRealSenseNode::publishAlignedDepthToOthers(rs2::frameset frames, const ros::Time& t)
{
    for (auto it = frames.begin(); it != frames.end(); ++it)
    {
        auto frame = (*it);
        auto stream_type = frame.get_profile().stream_type();

        if (RS2_STREAM_DEPTH == stream_type)
            continue;

        auto stream_index = frame.get_profile().stream_index();
        if (stream_index > 1)
        {
            continue;
        }
        stream_index_pair sip{stream_type, stream_index};
        auto& info_publisher = _depth_aligned_info_publisher.at(sip);
        auto& image_publisher = _depth_aligned_image_publishers.at(sip);

        if(0 != info_publisher.getNumSubscribers() ||
           0 != image_publisher.first.getNumSubscribers())
        {
            std::shared_ptr<rs2::align> align;
            try{
                align = _align.at(stream_type);
            }
            catch(const std::out_of_range& e)
            {
                ROS_DEBUG_STREAM("Allocate align filter for:" << rs2_stream_to_string(sip.first) << sip.second);
                align = (_align[stream_type] = std::make_shared<rs2::align>(stream_type));
            }
            rs2::frameset processed = frames.apply_filter(*align);
            rs2::depth_frame aligned_depth_frame = processed.get_depth_frame();

            publishFrame(aligned_depth_frame, t, sip,
                         _depth_aligned_image,
                         _depth_aligned_info_publisher,
                         _depth_aligned_image_publishers, _depth_aligned_seq,
                         _depth_aligned_camera_info, _optical_frame_id,
                         _depth_aligned_encoding);
        }
    }
}

void BaseRealSenseNode::enable_devices()
{
    for (auto& elem : IMAGE_STREAMS)
    {
        if (_enable[elem])
        {
            auto& sens = _sensors[elem];
            auto profiles = sens.get_stream_profiles();
            for (auto& profile : profiles)
            {
                auto video_profile = profile.as<rs2::video_stream_profile>();
                ROS_DEBUG_STREAM("Sensor profile: " <<
                                    "stream_type: " << rs2_stream_to_string(elem.first) << "(" << elem.second << ")" <<
                                    "Format: " << video_profile.format() <<
                                    ", Width: " << video_profile.width() <<
                                    ", Height: " << video_profile.height() <<
                                    ", FPS: " << video_profile.fps());

                if ((video_profile.stream_type() == elem.first) &&
                    (_width[elem] == 0 || video_profile.width() == _width[elem]) &&
                    (_height[elem] == 0 || video_profile.height() == _height[elem]) &&
                    (_fps[elem] == 0 || video_profile.fps() == _fps[elem]) &&
                    video_profile.stream_index() == elem.second)
                {
                    _width[elem] = video_profile.width();
                    _height[elem] = video_profile.height();
                    _fps[elem] = video_profile.fps();

                    _enabled_profiles[elem].push_back(profile);

                    _image[elem] = cv::Mat(_height[elem], _width[elem], _image_format[elem.first], cv::Scalar(0, 0, 0));

                    ROS_INFO_STREAM(STREAM_NAME(elem) << " stream is enabled - width: " << _width[elem] << ", height: " << _height[elem] << ", fps: " << _fps[elem]);
                    break;
                }
            }
            if (_enabled_profiles.find(elem) == _enabled_profiles.end())
            {
                ROS_WARN_STREAM("Given stream configuration is not supported by the device! " <<
                    " Stream: " << rs2_stream_to_string(elem.first) <<
                    ", Stream Index: " << elem.second <<
                    ", Width: " << _width[elem] <<
                    ", Height: " << _height[elem] <<
                    ", FPS: " << _fps[elem]);
                _enable[elem] = false;
            }
        }
    }
	if (_align_depth)
	{
		for (auto& profiles : _enabled_profiles)
		{
			_depth_aligned_image[profiles.first] = cv::Mat(_height[DEPTH], _width[DEPTH], _image_format[DEPTH.first], cv::Scalar(0, 0, 0));
			_depth_scaled_image[profiles.first] = cv::Mat(_height[DEPTH], _width[DEPTH], _image_format[DEPTH.first], cv::Scalar(0, 0, 0));
		}
	}

    // Streaming HID
    for (auto& elem : HID_STREAMS)
    {
        if (_enable[elem])
        {
            auto& sens = _sensors[elem];
            auto profiles = sens.get_stream_profiles();
            ROS_DEBUG_STREAM("Available profiles:");
            for (rs2::stream_profile& profile : profiles)
            {
                ROS_DEBUG_STREAM("type:" << rs2_stream_to_string(profile.stream_type()) <<
                                " fps: " << profile.fps() << ". format: " << profile.format());
            }
            for (rs2::stream_profile& profile : profiles)
            {
                if (profile.stream_type() == elem.first &&
                   (_fps[elem] == 0 || profile.fps() == _fps[elem]))
                {
                    _fps[elem] = profile.fps();
                    _enabled_profiles[elem].push_back(profile);
                    break;
                }
            }
            if (_enabled_profiles.find(elem) == _enabled_profiles.end())
            {
                std::string stream_name(STREAM_NAME(elem));
                ROS_WARN_STREAM("No mathcing profile found for " << stream_name << " with fps=" << _fps[elem]);
                ROS_WARN_STREAM("profiles found for " <<stream_name << ":");
                for (rs2::stream_profile& profile : profiles)
                {
                    if (profile.stream_type() != elem.first) continue;
                    ROS_WARN_STREAM("fps: " << profile.fps() << ". format: " << profile.format());
                }
                _enable[elem] = false;
            }
        }
    }
}

void BaseRealSenseNode::setupFilters()
{
    std::vector<std::string> filters_str;
    boost::split(filters_str, _filters_str, [](char c){return c == ',';});
    bool use_disparity_filter(false);
    bool use_colorizer_filter(false);
    bool use_decimation_filter(false);
    for (std::vector<std::string>::const_iterator s_iter=filters_str.begin(); s_iter!=filters_str.end(); s_iter++)
    {
        if ((*s_iter) == "colorizer")
        {
            use_colorizer_filter = true;
        }
        else if ((*s_iter) == "disparity")
        {
            use_disparity_filter = true;
        }
        else if ((*s_iter) == "spatial")
        {
            ROS_INFO("Add Filter: spatial");
            _filters.push_back(NamedFilter("spatial", std::make_shared<rs2::spatial_filter>()));
        }
        else if ((*s_iter) == "temporal")
        {
            ROS_INFO("Add Filter: temporal");
            _filters.push_back(NamedFilter("temporal", std::make_shared<rs2::temporal_filter>()));
        }
        else if ((*s_iter) == "hole_filling")
        {
            ROS_INFO("Add Filter: hole_filling");
            _filters.push_back(NamedFilter("hole_filling", std::make_shared<rs2::hole_filling_filter>()));
        }
        else if ((*s_iter) == "decimation")
        {
            use_decimation_filter = true;
        }
        else if ((*s_iter) == "pointcloud")
        {
            assert(_pointcloud); // For now, it is set in getParameters()..
        }
        else if ((*s_iter).size() > 0)
        {
            ROS_ERROR_STREAM("Unknown Filter: " << (*s_iter));
            throw;
        }
    }
    if (use_disparity_filter)
    {
        ROS_INFO("Add Filter: disparity");
        _filters.insert(_filters.begin(), NamedFilter("disparity_start", std::make_shared<rs2::disparity_transform>()));
        _filters.push_back(NamedFilter("disparity_end", std::make_shared<rs2::disparity_transform>(false)));
        ROS_INFO("Done Add Filter: disparity");
    }
    if (use_decimation_filter)
    {
      ROS_INFO("Add Filter: decimation");
      _filters.insert(_filters.begin(),NamedFilter("decimation", std::make_shared<rs2::decimation_filter>()));
    }
    if (use_colorizer_filter)
    {
        ROS_INFO("Add Filter: colorizer");
        _filters.push_back(NamedFilter("colorizer", std::make_shared<rs2::colorizer>()));

        // Types for depth stream
        _image_format[DEPTH.first] = _image_format[COLOR.first];    // CVBridge type
        _encoding[DEPTH.first] = _encoding[COLOR.first]; // ROS message type
        _unit_step_size[DEPTH.first] = _unit_step_size[COLOR.first]; // sensor_msgs::ImagePtr row step size

        _width[DEPTH] = _width[COLOR];
        _height[DEPTH] = _height[COLOR];
        _image[DEPTH] = cv::Mat(_height[DEPTH], _width[DEPTH], _image_format[DEPTH.first], cv::Scalar(0, 0, 0));
    }
    if (_pointcloud)
    {
    	ROS_INFO("Add Filter: pointcloud");
        _filters.push_back(NamedFilter("pointcloud", std::make_shared<rs2::pointcloud>(_pointcloud_texture.first, _pointcloud_texture.second)));
    }
    ROS_INFO("num_filters: %d", static_cast<int>(_filters.size()));
}



cv::Mat& BaseRealSenseNode::fix_depth_scale(const cv::Mat& from_image, cv::Mat& to_image)
{
    static const auto meter_to_mm = 0.001f;
    if (abs(_depth_scale_meters - meter_to_mm) < 1e-6)
    {
        to_image = from_image;
        return to_image;
    }

    if (to_image.size() != from_image.size())
    {
        to_image.create(from_image.rows, from_image.cols, from_image.type());
    }

    CV_Assert(from_image.depth() == _image_format[RS2_STREAM_DEPTH]);

    int nRows = from_image.rows;
    int nCols = from_image.cols;

    if (from_image.isContinuous())
    {
        nCols *= nRows;
        nRows = 1;
    }

    int i,j;
    const uint16_t* p_from;
    uint16_t* p_to;
    for( i = 0; i < nRows; ++i)
    {
        p_from = from_image.ptr<uint16_t>(i);
        p_to = to_image.ptr<uint16_t>(i);
        for ( j = 0; j < nCols; ++j)
        {
            p_to[j] = p_from[j] * _depth_scale_meters / meter_to_mm;
        }
    }
    return to_image;
}

void BaseRealSenseNode::clip_depth(rs2::depth_frame depth_frame, float clipping_dist)
{
    uint16_t* p_depth_frame = reinterpret_cast<uint16_t*>(const_cast<void*>(depth_frame.get_data()));
    uint16_t clipping_value = static_cast<uint16_t>(clipping_dist / _depth_scale_meters);

    int width = depth_frame.get_width();
    int height = depth_frame.get_height();

    #ifdef _OPENMP
    #pragma omp parallel for schedule(dynamic) //Using OpenMP to try to parallelise the loop
    #endif
    for (int y = 0; y < height; y++)
    {
        auto depth_pixel_index = y * width;
        for (int x = 0; x < width; x++, ++depth_pixel_index)
        {
            // Check if the depth value is greater than the threashold
            if (p_depth_frame[depth_pixel_index] > clipping_value)
            {
                p_depth_frame[depth_pixel_index] = 0; //Set to invalid (<=0) value.
            }
        }
    }
}

BaseRealSenseNode::CIMUHistory::CIMUHistory(size_t size)
{
    m_max_size = size;
}
void BaseRealSenseNode::CIMUHistory::add_data(sensor_name module, BaseRealSenseNode::CIMUHistory::imuData data)
{
    m_map[module].push_front(data);
    if (m_map[module].size() > m_max_size)
        m_map[module].pop_back();
}
bool BaseRealSenseNode::CIMUHistory::is_all_data(sensor_name module)
{
    return m_map[module].size() == m_max_size;
}
bool BaseRealSenseNode::CIMUHistory::is_data(sensor_name module)
{
    return m_map[module].size() > 0;
}
const std::list<BaseRealSenseNode::CIMUHistory::imuData>& BaseRealSenseNode::CIMUHistory::get_data(sensor_name module)
{
    return m_map[module];
}
BaseRealSenseNode::CIMUHistory::imuData BaseRealSenseNode::CIMUHistory::last_data(sensor_name module)
{
    return m_map[module].front();
}
BaseRealSenseNode::CIMUHistory::imuData BaseRealSenseNode::CIMUHistory::imuData::operator*(const double factor)
{
    BaseRealSenseNode::CIMUHistory::imuData new_data(*this);
    new_data.m_reading *= factor;
    new_data.m_time *= factor;
    return new_data;
}

BaseRealSenseNode::CIMUHistory::imuData BaseRealSenseNode::CIMUHistory::imuData::operator+(const BaseRealSenseNode::CIMUHistory::imuData& other)
{
    BaseRealSenseNode::CIMUHistory::imuData new_data(*this);
    new_data.m_reading += other.m_reading;
    new_data.m_time += other.m_time;
    return new_data;
}

double BaseRealSenseNode::FillImuData_LinearInterpolation(const stream_index_pair stream_index, const BaseRealSenseNode::CIMUHistory::imuData imu_data, sensor_msgs::Imu& imu_msg)
{
    static CIMUHistory _imu_history(2);
    CIMUHistory::sensor_name this_sensor(static_cast<CIMUHistory::sensor_name>(ACCEL == stream_index));
    CIMUHistory::sensor_name that_sensor(static_cast<CIMUHistory::sensor_name>(!this_sensor));
    _imu_history.add_data(this_sensor, imu_data);

    if (!_imu_history.is_all_data(this_sensor) || !_imu_history.is_data(that_sensor) )
        return -1;
    const std::list<CIMUHistory::imuData> this_data = _imu_history.get_data(this_sensor);
    CIMUHistory::imuData that_last_data = _imu_history.last_data(that_sensor);
    std::list<CIMUHistory::imuData>::const_iterator this_data_iter = this_data.begin();
    CIMUHistory::imuData this_last_data(*this_data_iter);
    this_data_iter++;
    CIMUHistory::imuData this_prev_data(*this_data_iter);
    if (this_prev_data.m_time > that_last_data.m_time)
        return -1;  // "that" data was already sent.
    double factor( (that_last_data.m_time - this_prev_data.m_time) / (this_last_data.m_time - this_prev_data.m_time) );
    CIMUHistory::imuData interp_data = this_prev_data*(1-factor) + this_last_data*factor;

    CIMUHistory::imuData accel_data = that_last_data;
    CIMUHistory::imuData gyro_data = interp_data;
    if (this_sensor == CIMUHistory::sensor_name::mACCEL)
    {
        std::swap(accel_data, gyro_data);
    }
    imu_msg.angular_velocity.x = gyro_data.m_reading.x;
    imu_msg.angular_velocity.y = gyro_data.m_reading.y;
    imu_msg.angular_velocity.z = gyro_data.m_reading.z;

    imu_msg.linear_acceleration.x = accel_data.m_reading.x;
    imu_msg.linear_acceleration.y = accel_data.m_reading.y;
    imu_msg.linear_acceleration.z = accel_data.m_reading.z;
    return that_last_data.m_time;
}


double BaseRealSenseNode::FillImuData_Copy(const stream_index_pair stream_index, const BaseRealSenseNode::CIMUHistory::imuData imu_data, sensor_msgs::Imu& imu_msg)
{
    if (GYRO == stream_index)
    {
        imu_msg.angular_velocity.x = imu_data.m_reading.x;
        imu_msg.angular_velocity.y = imu_data.m_reading.y;
        imu_msg.angular_velocity.z = imu_data.m_reading.z;
    }
    else if (ACCEL == stream_index)
    {
        imu_msg.linear_acceleration.x = imu_data.m_reading.x;
        imu_msg.linear_acceleration.y = imu_data.m_reading.y;
        imu_msg.linear_acceleration.z = imu_data.m_reading.z;
    }
    return imu_data.m_time;
}

void BaseRealSenseNode::imu_callback_sync(rs2::frame frame, imu_sync_method sync_method)
{
    static std::mutex m_mutex;
    static const stream_index_pair stream_imu = GYRO;
    static sensor_msgs::Imu imu_msg = sensor_msgs::Imu();
    static int seq = 0;
    static bool init_gyro(false), init_accel(false);
    static double accel_factor(0);
    imu_msg.header.frame_id = _optical_frame_id[stream_imu];
    imu_msg.orientation.x = 0.0;
    imu_msg.orientation.y = 0.0;
    imu_msg.orientation.z = 0.0;
    imu_msg.orientation.w = 0.0;

    imu_msg.orientation_covariance = { -1.0, 0.0, 0.0, 0.0, 0.0, 0.0, 0.0, 0.0, 0.0};
    imu_msg.linear_acceleration_covariance = { _linear_accel_cov, 0.0, 0.0, 0.0, _linear_accel_cov, 0.0, 0.0, 0.0, _linear_accel_cov};
    imu_msg.angular_velocity_covariance = { _angular_velocity_cov, 0.0, 0.0, 0.0, _angular_velocity_cov, 0.0, 0.0, 0.0, _angular_velocity_cov};

    m_mutex.lock();

    while (true)
    {
        auto stream = frame.get_profile().stream_type();
        auto stream_index = (stream == GYRO.first)?GYRO:ACCEL;
        double frame_time = frame.get_timestamp();

        bool placeholder_false(false);
        if (_is_initialized_time_base.compare_exchange_strong(placeholder_false, true) )
        {
            setBaseTime(frame_time, RS2_TIMESTAMP_DOMAIN_SYSTEM_TIME == frame.get_frame_timestamp_domain());
        }

        seq += 1;
        double elapsed_camera_ms = (/*ms*/ frame_time - /*ms*/ _camera_time_base) / 1000.0;

        if (0 != _synced_imu_publisher->getNumSubscribers())
        {
            auto crnt_reading = *(reinterpret_cast<const float3*>(frame.get_data()));
            if (GYRO == stream_index)
            {
                init_gyro = true;
            }
            if (ACCEL == stream_index)
            {
                if (!init_accel)
                {
                    // Init accel_factor:
                    Eigen::Vector3d v(crnt_reading.x, crnt_reading.y, crnt_reading.z);
                    accel_factor = 9.81 / v.norm();
                    ROS_INFO_STREAM("accel_factor set to: " << accel_factor);
                }
                init_accel = true;
                if (true)
                {
                    Eigen::Vector3d v(crnt_reading.x, crnt_reading.y, crnt_reading.z);
                    v*=accel_factor;
                    crnt_reading.x = v.x();
                    crnt_reading.y = v.y();
                    crnt_reading.z = v.z();
                }
            }
            CIMUHistory::imuData imu_data(crnt_reading, elapsed_camera_ms);
            switch (sync_method)
            {
                case NONE: //Cannot really be NONE. Just to avoid compilation warning.
                case COPY:
                    elapsed_camera_ms = FillImuData_Copy(stream_index, imu_data, imu_msg);
                    break;
                case LINEAR_INTERPOLATION:
                    elapsed_camera_ms = FillImuData_LinearInterpolation(stream_index, imu_data, imu_msg);
                    break;
            }
            if (elapsed_camera_ms < 0)
                break;
            ros::Time t(_ros_time_base.toSec() + elapsed_camera_ms);
            imu_msg.header.seq = seq;
            imu_msg.header.stamp = t;
            if (!(init_gyro && init_accel))
                break;
            _synced_imu_publisher->Publish(imu_msg);
            ROS_DEBUG("Publish united %s stream", rs2_stream_to_string(frame.get_profile().stream_type()));
        }
        break;
    }
    m_mutex.unlock();
};

void BaseRealSenseNode::imu_callback(rs2::frame frame)
{
    auto stream = frame.get_profile().stream_type();
    double frame_time = frame.get_timestamp();
    bool placeholder_false(false);
    if (_is_initialized_time_base.compare_exchange_strong(placeholder_false, true) )
    {
        setBaseTime(frame_time, RS2_TIMESTAMP_DOMAIN_SYSTEM_TIME == frame.get_frame_timestamp_domain());
    }

    ROS_DEBUG("Frame arrived: stream: %s ; index: %d ; Timestamp Domain: %s",
                rs2_stream_to_string(frame.get_profile().stream_type()),
                frame.get_profile().stream_index(),
                rs2_timestamp_domain_to_string(frame.get_frame_timestamp_domain()));

    auto stream_index = (stream == GYRO.first)?GYRO:ACCEL;
    if (0 != _imu_publishers[stream_index].getNumSubscribers())
    {
        double elapsed_camera_ms = (/*ms*/ frame_time - /*ms*/ _camera_time_base) / 1000.0;
        ros::Time t(_ros_time_base.toSec() + elapsed_camera_ms);

        auto imu_msg = sensor_msgs::Imu();
        imu_msg.header.frame_id = _optical_frame_id[stream_index];
        imu_msg.orientation.x = 0.0;
        imu_msg.orientation.y = 0.0;
        imu_msg.orientation.z = 0.0;
        imu_msg.orientation.w = 0.0;
        imu_msg.orientation_covariance = { -1.0, 0.0, 0.0, 0.0, 0.0, 0.0, 0.0, 0.0, 0.0};
        imu_msg.linear_acceleration_covariance = { _linear_accel_cov, 0.0, 0.0, 0.0, _linear_accel_cov, 0.0, 0.0, 0.0, _linear_accel_cov};
        imu_msg.angular_velocity_covariance = { _angular_velocity_cov, 0.0, 0.0, 0.0, _angular_velocity_cov, 0.0, 0.0, 0.0, _angular_velocity_cov};

        auto crnt_reading = *(reinterpret_cast<const float3*>(frame.get_data()));
        if (GYRO == stream_index)
        {
            imu_msg.angular_velocity.x = crnt_reading.x;
            imu_msg.angular_velocity.y = crnt_reading.y;
            imu_msg.angular_velocity.z = crnt_reading.z;
        }
        else if (ACCEL == stream_index)
        {
            imu_msg.linear_acceleration.x = crnt_reading.x;
            imu_msg.linear_acceleration.y = crnt_reading.y;
            imu_msg.linear_acceleration.z = crnt_reading.z;
        }
        _seq[stream_index] += 1;
        imu_msg.header.seq = _seq[stream_index];
        imu_msg.header.stamp = t;
        _imu_publishers[stream_index].publish(imu_msg);
        ROS_DEBUG("Publish %s stream", rs2_stream_to_string(frame.get_profile().stream_type()));
    }
}

void BaseRealSenseNode::pose_callback(rs2::frame frame)
{
    double frame_time = frame.get_timestamp();
    bool placeholder_false(false);
    if (_is_initialized_time_base.compare_exchange_strong(placeholder_false, true) )
    {
        setBaseTime(frame_time, RS2_TIMESTAMP_DOMAIN_SYSTEM_TIME == frame.get_frame_timestamp_domain());
    }

    ROS_DEBUG("Frame arrived: stream: %s ; index: %d ; Timestamp Domain: %s",
                rs2_stream_to_string(frame.get_profile().stream_type()),
                frame.get_profile().stream_index(),
                rs2_timestamp_domain_to_string(frame.get_frame_timestamp_domain()));
    const auto& stream_index(POSE);
    rs2_pose pose = frame.as<rs2::pose_frame>().get_pose_data();
    double elapsed_camera_ms = (/*ms*/ frame_time - /*ms*/ _camera_time_base) / 1000.0;
    ros::Time t(_ros_time_base.toSec() + elapsed_camera_ms);

    geometry_msgs::PoseStamped pose_msg;
    pose_msg.pose.position.x = -pose.translation.z;
    pose_msg.pose.position.y = -pose.translation.x;
    pose_msg.pose.position.z = pose.translation.y;
    pose_msg.pose.orientation.x = -pose.rotation.z;
    pose_msg.pose.orientation.y = -pose.rotation.x;
    pose_msg.pose.orientation.z = pose.rotation.y;
    pose_msg.pose.orientation.w = pose.rotation.w;

    static tf2_ros::TransformBroadcaster br;
    geometry_msgs::TransformStamped msg;
    msg.header.stamp = t;
    msg.header.frame_id = _odom_frame_id;
    msg.child_frame_id = _frame_id[POSE];
    msg.transform.translation.x = pose_msg.pose.position.x;
    msg.transform.translation.y = pose_msg.pose.position.y;
    msg.transform.translation.z = pose_msg.pose.position.z;
    msg.transform.rotation.x = pose_msg.pose.orientation.x;
    msg.transform.rotation.y = pose_msg.pose.orientation.y;
    msg.transform.rotation.z = pose_msg.pose.orientation.z;
    msg.transform.rotation.w = pose_msg.pose.orientation.w;

    if (_publish_odom_tf) br.sendTransform(msg);

    if (0 != _imu_publishers[stream_index].getNumSubscribers())
    {
        double cov_pose(_linear_accel_cov * pow(10, 3-(int)pose.tracker_confidence));
        double cov_twist(_angular_velocity_cov * pow(10, 1-(int)pose.tracker_confidence));

        geometry_msgs::Vector3Stamped v_msg;
        v_msg.vector.x = -pose.velocity.z;
        v_msg.vector.y = -pose.velocity.x;
        v_msg.vector.z = pose.velocity.y;
        tf::Vector3 tfv;
        tf::vector3MsgToTF(v_msg.vector,tfv);
        tf::Quaternion q(-msg.transform.rotation.x,-msg.transform.rotation.y,-msg.transform.rotation.z,msg.transform.rotation.w);
        tfv=tf::quatRotate(q,tfv);
        tf::vector3TFToMsg(tfv,v_msg.vector);
	
        geometry_msgs::Vector3Stamped om_msg;
        om_msg.vector.x = -pose.angular_velocity.z;
        om_msg.vector.y = -pose.angular_velocity.x;
        om_msg.vector.z = pose.angular_velocity.y;
        tf::vector3MsgToTF(om_msg.vector,tfv);
        tfv=tf::quatRotate(q,tfv);
        tf::vector3TFToMsg(tfv,om_msg.vector);
	

        nav_msgs::Odometry odom_msg;
        _seq[stream_index] += 1;

        odom_msg.header.frame_id = _odom_frame_id;
        odom_msg.child_frame_id = _frame_id[POSE];
        odom_msg.header.stamp = t;
        odom_msg.header.seq = _seq[stream_index];
        odom_msg.pose.pose = pose_msg.pose;
        odom_msg.pose.covariance = {cov_pose, 0, 0, 0, 0, 0,
                                    0, cov_pose, 0, 0, 0, 0,
                                    0, 0, cov_pose, 0, 0, 0,
                                    0, 0, 0, cov_twist, 0, 0,
                                    0, 0, 0, 0, cov_twist, 0,
                                    0, 0, 0, 0, 0, cov_twist};
        odom_msg.twist.twist.linear = v_msg.vector;
        odom_msg.twist.twist.angular = om_msg.vector;
        odom_msg.twist.covariance ={cov_pose, 0, 0, 0, 0, 0,
                                    0, cov_pose, 0, 0, 0, 0,
                                    0, 0, cov_pose, 0, 0, 0,
                                    0, 0, 0, cov_twist, 0, 0,
                                    0, 0, 0, 0, cov_twist, 0,
                                    0, 0, 0, 0, 0, cov_twist};
        _imu_publishers[stream_index].publish(odom_msg);
        ROS_DEBUG("Publish %s stream", rs2_stream_to_string(frame.get_profile().stream_type()));
    }
}

void BaseRealSenseNode::frame_callback(rs2::frame frame)
{
    _synced_imu_publisher->Pause();
    
    try{
        double frame_time = frame.get_timestamp();

        // We compute a ROS timestamp which is based on an initial ROS time at point of first frame,
        // and the incremental timestamp from the camera.
        // In sync mode the timestamp is based on ROS time
        bool placeholder_false(false);
        if (_is_initialized_time_base.compare_exchange_strong(placeholder_false, true) )
        {
            setBaseTime(frame_time, RS2_TIMESTAMP_DOMAIN_SYSTEM_TIME == frame.get_frame_timestamp_domain());
        }

        ros::Time t;
        if (_sync_frames)
        {
            t = ros::Time::now();
        }
        else
        {
            t = ros::Time(_ros_time_base.toSec()+ (/*ms*/ frame_time - /*ms*/ _camera_time_base) / /*ms to seconds*/ 1000);
        }

        if (frame.is<rs2::frameset>())
        {
            ROS_DEBUG("Frameset arrived.");
            bool is_depth_arrived = false;
            auto frameset = frame.as<rs2::frameset>();
            ROS_DEBUG("List of frameset before applying filters: size: %d", static_cast<int>(frameset.size()));
            for (auto it = frameset.begin(); it != frameset.end(); ++it)
            {
                auto f = (*it);
                auto stream_type = f.get_profile().stream_type();
                auto stream_index = f.get_profile().stream_index();
                auto stream_format = f.get_profile().format();
                auto stream_unique_id = f.get_profile().unique_id();

                ROS_DEBUG("Frameset contain (%s, %d, %s %d) frame. frame_number: %llu ; frame_TS: %f ; ros_TS(NSec): %lu",
                            rs2_stream_to_string(stream_type), stream_index, rs2_format_to_string(stream_format), stream_unique_id, frame.get_frame_number(), frame_time, t.toNSec());
            }
            // Clip depth_frame for max range:
            rs2::depth_frame depth_frame = frameset.get_depth_frame();
            if (depth_frame && _clipping_distance > 0)
            {
                clip_depth(depth_frame, _clipping_distance);
            }

            ROS_DEBUG("num_filters: %d", static_cast<int>(_filters.size()));
            for (std::vector<NamedFilter>::const_iterator filter_it = _filters.begin(); filter_it != _filters.end(); filter_it++)
            {
                ROS_DEBUG("Applying filter: %s", filter_it->_name.c_str());
                frameset = filter_it->_filter->process(frameset);
            }

            ROS_DEBUG("List of frameset after applying filters: size: %d", static_cast<int>(frameset.size()));
            for (auto it = frameset.begin(); it != frameset.end(); ++it)
            {
                auto f = (*it);
                auto stream_type = f.get_profile().stream_type();
                auto stream_index = f.get_profile().stream_index();
                auto stream_format = f.get_profile().format();
                auto stream_unique_id = f.get_profile().unique_id();

                ROS_DEBUG("Frameset contain (%s, %d, %s %d) frame. frame_number: %llu ; frame_TS: %f ; ros_TS(NSec): %lu",
                            rs2_stream_to_string(stream_type), stream_index, rs2_format_to_string(stream_format), stream_unique_id, frame.get_frame_number(), frame_time, t.toNSec());
            }
            ROS_DEBUG("END OF LIST");
            ROS_DEBUG_STREAM("Remove streams with same type and index:");
            // TODO - Fix the following issue:
            // Currently publishers are set using a map of stream type and index only.
            // It means that colorized depth image <DEPTH, 0, Z16> and colorized depth image <DEPTH, 0, RGB>
            // use the same publisher.
            // As a workaround we remove the earlier one, the original one, assuming that if colorizer filter is
            // set it means that that's what the client wants.
            //
            bool points_in_set(false);
            std::vector<rs2::frame> frames_to_publish;
            std::vector<stream_index_pair> is_in_set;
            for (auto it = frameset.begin(); it != frameset.end(); ++it)
            {
                auto f = (*it);
                auto stream_type = f.get_profile().stream_type();
                auto stream_index = f.get_profile().stream_index();
                auto stream_format = f.get_profile().format();
                if (f.is<rs2::points>())
                {
                    if (!points_in_set)
                    {
                        points_in_set = true;
                        frames_to_publish.push_back(f);
                    }
                    continue;
                }
                stream_index_pair sip{stream_type,stream_index};
                if (std::find(is_in_set.begin(), is_in_set.end(), sip) == is_in_set.end())
                {
                    is_in_set.push_back(sip);
                    frames_to_publish.push_back(f);
                }
                if (_align_depth && stream_type == RS2_STREAM_DEPTH && stream_format == RS2_FORMAT_Z16)
                {
                    is_depth_arrived = true;
                }
            }

            for (auto it = frames_to_publish.begin(); it != frames_to_publish.end(); ++it)
            {
                auto f = (*it);
                auto stream_type = f.get_profile().stream_type();
                auto stream_index = f.get_profile().stream_index();
                auto stream_format = f.get_profile().format();

                ROS_DEBUG("Frameset contain (%s, %d, %s) frame. frame_number: %llu ; frame_TS: %f ; ros_TS(NSec): %lu",
                            rs2_stream_to_string(stream_type), stream_index, rs2_format_to_string(stream_format), frame.get_frame_number(), frame_time, t.toNSec());

                if (f.is<rs2::points>())
                {
                    if (0 != _pointcloud_publisher.getNumSubscribers())
                    {
                        ROS_DEBUG("Publish pointscloud");
                        publishPointCloud(f.as<rs2::points>(), t, frameset);
                    }
                    continue;
                }
                stream_index_pair sip{stream_type,stream_index};
                publishFrame(f, t,
                                sip,
                                _image,
                                _info_publisher,
                                _image_publishers, _seq,
                                _camera_info, _optical_frame_id,
                                _encoding);
            }

            if (_align_depth && is_depth_arrived)
            {
                ROS_DEBUG("publishAlignedDepthToOthers(...)");
                publishAlignedDepthToOthers(frameset, t);
            }
        }
        else if (frame.is<rs2::video_frame>())
        {
            auto stream_type = frame.get_profile().stream_type();
            auto stream_index = frame.get_profile().stream_index();
            ROS_DEBUG("Single video frame arrived (%s, %d). frame_number: %llu ; frame_TS: %f ; ros_TS(NSec): %lu",
                        rs2_stream_to_string(stream_type), stream_index, frame.get_frame_number(), frame_time, t.toNSec());

            stream_index_pair sip{stream_type,stream_index};
            if (frame.is<rs2::depth_frame>())
            {
                if (_clipping_distance > 0)
                {
                    clip_depth(frame, _clipping_distance);
                }
            }
            publishFrame(frame, t,
                            sip,
                            _image,
                            _info_publisher,
                            _image_publishers, _seq,
                            _camera_info, _optical_frame_id,
                            _encoding);
        }
    }
    catch(const std::exception& ex)
    {
        ROS_ERROR_STREAM("An error has occurred during frame callback: " << ex.what());
    }
    _synced_imu_publisher->Resume();
}; // frame_callback

void BaseRealSenseNode::multiple_message_callback(rs2::frame frame, imu_sync_method sync_method)
{
    auto stream = frame.get_profile().stream_type();
    switch (stream)
    {
        case RS2_STREAM_GYRO:
        case RS2_STREAM_ACCEL:
            if (sync_method > imu_sync_method::NONE) imu_callback_sync(frame, sync_method);
            else imu_callback(frame);
            break;
        case RS2_STREAM_POSE:
            pose_callback(frame);
            break;
        default:
            frame_callback(frame);
    }
}

void BaseRealSenseNode::setBaseTime(double frame_time, bool warn_no_metadata)
{
    ROS_WARN_COND(warn_no_metadata, "Frame metadata isn't available! (frame_timestamp_domain = RS2_TIMESTAMP_DOMAIN_SYSTEM_TIME)");

    _ros_time_base = ros::Time::now();
    _camera_time_base = frame_time;
}

void BaseRealSenseNode::setupStreams()
{
	ROS_INFO("setupStreams...");
    try{
		// Publish image stream info
        for (auto& profiles : _enabled_profiles)
        {
            for (auto& profile : profiles.second)
            {
                if (profile.is<rs2::video_stream_profile>())
                {
                    auto video_profile = profile.as<rs2::video_stream_profile>();
                    updateStreamCalibData(video_profile);
                }
            }
        }

        // Streaming IMAGES
        std::map<std::string, std::vector<rs2::stream_profile> > profiles;
        std::map<std::string, rs2::sensor> active_sensors;
        for (const std::pair<stream_index_pair, std::vector<rs2::stream_profile>>& profile : _enabled_profiles)
        {
            std::string module_name = _sensors[profile.first].get_info(RS2_CAMERA_INFO_NAME);
            ROS_INFO_STREAM("insert " << rs2_stream_to_string(profile.second.begin()->stream_type())
              << " to " << module_name);
            profiles[module_name].insert(profiles[module_name].begin(),
                                            profile.second.begin(),
                                            profile.second.end());
            active_sensors[module_name] = _sensors[profile.first];
        }

        for (const std::pair<std::string, std::vector<rs2::stream_profile> >& sensor_profile : profiles)
        {
            std::string module_name = sensor_profile.first;
            // for (const rs2::stream_profile& profile : sensor_profile.second)
            // {
            //     ROS_WARN_STREAM("type:" << rs2_stream_to_string(profile.stream_type()) <<
            //                     " fps: " << profile.fps() << ". format: " << profile.format());
            // }
            rs2::sensor sensor = active_sensors[module_name];
            sensor.open(sensor_profile.second);
            sensor.start(_sensors_callback[module_name]);
            if (sensor.is<rs2::depth_sensor>())
            {
                _depth_scale_meters = sensor.as<rs2::depth_sensor>().get_depth_scale();
            }
        }
    }
    catch(const std::exception& ex)
    {
        ROS_ERROR_STREAM("An exception has been thrown: " << ex.what());
        throw;
    }
    catch(...)
    {
        ROS_ERROR_STREAM("Unknown exception has occured!");
        throw;
    }
}

void BaseRealSenseNode::updateStreamCalibData(const rs2::video_stream_profile& video_profile)
{
    stream_index_pair stream_index{video_profile.stream_type(), video_profile.stream_index()};
    auto intrinsic = video_profile.get_intrinsics();
    _stream_intrinsics[stream_index] = intrinsic;
    _camera_info[stream_index].width = intrinsic.width;
    _camera_info[stream_index].height = intrinsic.height;
    _camera_info[stream_index].header.frame_id = _optical_frame_id[stream_index];

    _camera_info[stream_index].K.at(0) = intrinsic.fx;
    _camera_info[stream_index].K.at(2) = intrinsic.ppx;
    _camera_info[stream_index].K.at(4) = intrinsic.fy;
    _camera_info[stream_index].K.at(5) = intrinsic.ppy;
    _camera_info[stream_index].K.at(8) = 1;

    _camera_info[stream_index].P.at(0) = _camera_info[stream_index].K.at(0);
    _camera_info[stream_index].P.at(1) = 0;
    _camera_info[stream_index].P.at(2) = _camera_info[stream_index].K.at(2);
    _camera_info[stream_index].P.at(3) = 0;
    _camera_info[stream_index].P.at(4) = 0;
    _camera_info[stream_index].P.at(5) = _camera_info[stream_index].K.at(4);
    _camera_info[stream_index].P.at(6) = _camera_info[stream_index].K.at(5);
    _camera_info[stream_index].P.at(7) = 0;
    _camera_info[stream_index].P.at(8) = 0;
    _camera_info[stream_index].P.at(9) = 0;
    _camera_info[stream_index].P.at(10) = 1;
    _camera_info[stream_index].P.at(11) = 0;

    _camera_info[stream_index].distortion_model = "plumb_bob";

    // set R (rotation matrix) values to identity matrix
    _camera_info[stream_index].R.at(0) = 1.0;
    _camera_info[stream_index].R.at(1) = 0.0;
    _camera_info[stream_index].R.at(2) = 0.0;
    _camera_info[stream_index].R.at(3) = 0.0;
    _camera_info[stream_index].R.at(4) = 1.0;
    _camera_info[stream_index].R.at(5) = 0.0;
    _camera_info[stream_index].R.at(6) = 0.0;
    _camera_info[stream_index].R.at(7) = 0.0;
    _camera_info[stream_index].R.at(8) = 1.0;

    _camera_info[stream_index].D.resize(5);
    for (int i = 0; i < 5; i++)
    {
        _camera_info[stream_index].D.at(i) = intrinsic.coeffs[i];
    }

    if (stream_index == DEPTH && _enable[DEPTH] && _enable[COLOR])
    {
        _camera_info[stream_index].P.at(3) = 0;     // Tx
        _camera_info[stream_index].P.at(7) = 0;     // Ty
    }

    if (_align_depth)
    {
        for (auto& profiles : _enabled_profiles)
        {
            for (auto& profile : profiles.second)
            {
                auto video_profile = profile.as<rs2::video_stream_profile>();
                stream_index_pair stream_index{video_profile.stream_type(), video_profile.stream_index()};
                _depth_aligned_camera_info[stream_index] = _camera_info[stream_index];
            }
        }
    }
}

tf::Quaternion BaseRealSenseNode::rotationMatrixToQuaternion(const float rotation[9]) const
{
    Eigen::Matrix3f m;
    // We need to be careful about the order, as RS2 rotation matrix is
    // column-major, while Eigen::Matrix3f expects row-major.
    m << rotation[0], rotation[3], rotation[6],
         rotation[1], rotation[4], rotation[7],
         rotation[2], rotation[5], rotation[8];
    Eigen::Quaternionf q(m);
    return tf::Quaternion(q.x(), q.y(), q.z(), q.w());
}

void BaseRealSenseNode::publish_static_tf(const ros::Time& t,
                                          const float3& trans,
                                          const tf::Quaternion& q,
                                          const std::string& from,
                                          const std::string& to)
{
    geometry_msgs::TransformStamped msg;
    msg.header.stamp = t;
    msg.header.frame_id = from;
    msg.child_frame_id = to;
    msg.transform.translation.x = trans.z;
    msg.transform.translation.y = -trans.x;
    msg.transform.translation.z = -trans.y;
    msg.transform.rotation.x = q.getX();
    msg.transform.rotation.y = q.getY();
    msg.transform.rotation.z = q.getZ();
    msg.transform.rotation.w = q.getW();
    _static_tf_broadcaster.sendTransform(msg);
}

void BaseRealSenseNode::calcAndPublishStaticTransform(const stream_index_pair& stream, const rs2::stream_profile& base_profile)
{
    // Transform base to stream
    tf::Quaternion quaternion_optical;
    quaternion_optical.setRPY(-M_PI / 2, 0.0, -M_PI / 2);
    float3 zero_trans{0, 0, 0};

    ros::Time transform_ts_ = ros::Time::now();

    rs2_extrinsics ex;
    try
    {
        ex = getAProfile(stream).get_extrinsics_to(base_profile);
    }
    catch (std::exception& e)
    {
        if (!strcmp(e.what(), "Requested extrinsics are not available!"))
        {
            ROS_WARN_STREAM(e.what() << " : using unity as default.");
            ex = rs2_extrinsics({{1, 0, 0, 0, 1, 0, 0, 0, 1}, {0,0,0}});
        }
        else
        {
            throw e;
        }
    }

    auto Q = rotationMatrixToQuaternion(ex.rotation);
    Q = quaternion_optical * Q * quaternion_optical.inverse();

    float3 trans{ex.translation[0], ex.translation[1], ex.translation[2]};
    publish_static_tf(transform_ts_, trans, Q, _base_frame_id, _frame_id[stream]);

    // Transform stream frame to stream optical frame
    publish_static_tf(transform_ts_, zero_trans, quaternion_optical, _frame_id[stream], _optical_frame_id[stream]);

    if (_align_depth && _depth_aligned_frame_id.find(stream) != _depth_aligned_frame_id.end())
    {
        publish_static_tf(transform_ts_, trans, Q, _base_frame_id, _depth_aligned_frame_id[stream]);
        publish_static_tf(transform_ts_, zero_trans, quaternion_optical, _depth_aligned_frame_id[stream], _optical_frame_id[stream]);
    }
}

void BaseRealSenseNode::publishStaticTransforms()
{
    // Publish static transforms
    const std::vector<stream_index_pair> base_stream_priority = {DEPTH, POSE};

    std::vector<stream_index_pair>::const_iterator base_stream(base_stream_priority.begin());
    while( (_sensors.find(*base_stream) == _sensors.end()) && (base_stream != base_stream_priority.end()))
    {
        base_stream++;
    }
    if (base_stream == base_stream_priority.end())
    {
        throw std::runtime_error("No known base_stream found for transformations.");
    }
    ROS_INFO_STREAM("SELECTED BASE:" << base_stream->first << ", " << base_stream->second);

    rs2::stream_profile base_profile = getAProfile(*base_stream);
    for (std::pair<stream_index_pair, bool> ienable : _enable)
    {
        if (ienable.second)
        {
            calcAndPublishStaticTransform(ienable.first, base_profile);
        }
    }

    // Publish Extinsics Topics:
    if (_enable[DEPTH] &&
        _enable[FISHEYE])
    {
        static const char* frame_id = "depth_to_fisheye_extrinsics";
        const auto& ex = base_profile.get_extrinsics_to(getAProfile(FISHEYE));

        _depth_to_other_extrinsics[FISHEYE] = ex;
        _depth_to_other_extrinsics_publishers[FISHEYE].publish(rsExtrinsicsToMsg(ex, frame_id));
    }

    if (_enable[DEPTH] &&
        _enable[COLOR])
    {
        static const char* frame_id = "depth_to_color_extrinsics";
        const auto& ex = base_profile.get_extrinsics_to(getAProfile(COLOR));
        _depth_to_other_extrinsics[COLOR] = ex;
        _depth_to_other_extrinsics_publishers[COLOR].publish(rsExtrinsicsToMsg(ex, frame_id));
    }

    if (_enable[DEPTH] &&
        _enable[INFRA1])
    {
        static const char* frame_id = "depth_to_infra1_extrinsics";
        const auto& ex = base_profile.get_extrinsics_to(getAProfile(INFRA1));
        _depth_to_other_extrinsics[INFRA1] = ex;
        _depth_to_other_extrinsics_publishers[INFRA1].publish(rsExtrinsicsToMsg(ex, frame_id));
    }

    if (_enable[DEPTH] &&
        _enable[INFRA2])
    {
        static const char* frame_id = "depth_to_infra2_extrinsics";
        const auto& ex = base_profile.get_extrinsics_to(getAProfile(INFRA2));
        _depth_to_other_extrinsics[INFRA2] = ex;
        _depth_to_other_extrinsics_publishers[INFRA2].publish(rsExtrinsicsToMsg(ex, frame_id));
    }

}

void BaseRealSenseNode::publishIntrinsics()
{
    if (_enable[GYRO])
    {
        _info_publisher[GYRO] = _node_handle.advertise<IMUInfo>("gyro/imu_info", 1, true);
        IMUInfo info_msg = getImuInfo(GYRO);
        _info_publisher[GYRO].publish(info_msg);
    }

    if (_enable[ACCEL])
    {
        _info_publisher[ACCEL] = _node_handle.advertise<IMUInfo>("accel/imu_info", 1, true);
        IMUInfo info_msg = getImuInfo(ACCEL);
        _info_publisher[ACCEL].publish(info_msg);
    }
}

void reverse_memcpy(unsigned char* dst, const unsigned char* src, size_t n)
{
    size_t i;

    for (i=0; i < n; ++i)
        dst[n-1-i] = src[i];

}

void BaseRealSenseNode::publishPointCloud(rs2::points pc, const ros::Time& t, const rs2::frameset& frameset)
{
    std::vector<NamedFilter>::iterator pc_filter = find_if(_filters.begin(), _filters.end(), [] (NamedFilter s) { return s._name == "pointcloud"; } );
    rs2_stream texture_source_id = static_cast<rs2_stream>(pc_filter->_filter->get_option(rs2_option::RS2_OPTION_STREAM_FILTER));
    bool use_texture = texture_source_id != RS2_STREAM_ANY;
    static int warn_count(0);
    static const int DISPLAY_WARN_NUMBER(5);
    rs2::frameset::iterator texture_frame_itr = frameset.end();
    if (use_texture)
    {
        std::set<rs2_format> available_formats{ rs2_format::RS2_FORMAT_RGB8, rs2_format::RS2_FORMAT_Y8 };
        
        texture_frame_itr = find_if(frameset.begin(), frameset.end(), [&texture_source_id, &available_formats] (rs2::frame f) 
                                {return (rs2_stream(f.get_profile().stream_type()) == texture_source_id) &&
                                            (available_formats.find(f.get_profile().format()) != available_formats.end()); });
        if (texture_frame_itr == frameset.end())
        {
            warn_count++;
            std::string texture_source_name = pc_filter->_filter->get_option_value_description(rs2_option::RS2_OPTION_STREAM_FILTER, static_cast<float>(texture_source_id));
            ROS_WARN_STREAM_COND(warn_count == DISPLAY_WARN_NUMBER, "No stream match for pointcloud chosen texture " << texture_source_name);
            return;
        }
        warn_count = 0;
    }

    int texture_width(0), texture_height(0);
    int num_colors(0);

    const rs2::vertex* vertex = pc.get_vertices();
    const rs2::texture_coordinate* color_point = pc.get_texture_coordinates();
    std::list<unsigned int> valid_indices;
    for (size_t point_idx=0; point_idx < pc.size(); point_idx++, vertex++, color_point++)
    {
        if (static_cast<float>(vertex->z) > 0)
        {
            float i = static_cast<float>(color_point->u);
            float j = static_cast<float>(color_point->v);
            if (_allow_no_texture_points || (i >= 0.f && i <= 1.f && j >= 0.f && j <= 1.f))
            {
                valid_indices.push_back(point_idx);
            }
        }
    }

    sensor_msgs::PointCloud2 msg_pointcloud;
    msg_pointcloud.header.stamp = t;
    msg_pointcloud.header.frame_id = _optical_frame_id[DEPTH];
    msg_pointcloud.width = valid_indices.size();
    msg_pointcloud.height = 1;
    msg_pointcloud.is_dense = true;

    sensor_msgs::PointCloud2Modifier modifier(msg_pointcloud);
    modifier.setPointCloud2FieldsByString(1, "xyz");    

    vertex = pc.get_vertices();
    if (use_texture)
    {
        rs2::video_frame texture_frame = (*texture_frame_itr).as<rs2::video_frame>();
        texture_width = texture_frame.get_width();
        texture_height = texture_frame.get_height();
        num_colors = texture_frame.get_bytes_per_pixel();
        uint8_t* color_data = (uint8_t*)texture_frame.get_data();
        std::string format_str;
        switch(texture_frame.get_profile().format())
        {
            case RS2_FORMAT_RGB8:
                format_str = "rgb";
                break;
            case RS2_FORMAT_Y8:
                format_str = "intensity";
                break;
            default:
                throw std::runtime_error("Unhandled texture format passed in pointcloud " + std::to_string(texture_frame.get_profile().format()));
        }
        msg_pointcloud.point_step = addPointField(msg_pointcloud, format_str.c_str(), 1, sensor_msgs::PointField::UINT32, msg_pointcloud.point_step);
        msg_pointcloud.row_step = msg_pointcloud.width * msg_pointcloud.point_step;
        msg_pointcloud.data.resize(msg_pointcloud.height * msg_pointcloud.row_step);

        sensor_msgs::PointCloud2Iterator<float>iter_x(msg_pointcloud, "x");
        sensor_msgs::PointCloud2Iterator<float>iter_y(msg_pointcloud, "y");
        sensor_msgs::PointCloud2Iterator<float>iter_z(msg_pointcloud, "z");
        sensor_msgs::PointCloud2Iterator<uint8_t>iter_color(msg_pointcloud, format_str);
        color_point = pc.get_texture_coordinates();

        float color_pixel[2];
        unsigned int prev_idx(0);
        for (auto idx=valid_indices.begin(); idx != valid_indices.end(); idx++)
        {
            unsigned int idx_jump(*idx-prev_idx);
            prev_idx = *idx;
            vertex+=idx_jump;
            color_point+=idx_jump;

            *iter_x = vertex->x;
            *iter_y = vertex->y;
            *iter_z = vertex->z;

            float i(color_point->u);
            float j(color_point->v);
            if (i >= 0.f && i <= 1.f && j >= 0.f && j <= 1.f)
            {
                color_pixel[0] = i * texture_width;
                color_pixel[1] = j * texture_height;
                int pixx = static_cast<int>(color_pixel[0]);
                int pixy = static_cast<int>(color_pixel[1]);
                int offset = (pixy * texture_width + pixx) * num_colors;
                reverse_memcpy(&(*iter_color), color_data+offset, num_colors);  // PointCloud2 order of rgb is bgr.
            }

            ++iter_x; ++iter_y; ++iter_z;
            ++iter_color;
        }
    }
    else
    {
        sensor_msgs::PointCloud2Iterator<float>iter_x(msg_pointcloud, "x");
        sensor_msgs::PointCloud2Iterator<float>iter_y(msg_pointcloud, "y");
        sensor_msgs::PointCloud2Iterator<float>iter_z(msg_pointcloud, "z");
        unsigned int prev_idx(0);
        for (auto idx=valid_indices.begin(); idx != valid_indices.end(); idx++)
        {
            unsigned int idx_jump(*idx-prev_idx);
            prev_idx = *idx;
            vertex+=idx_jump;

            *iter_x = vertex->x;
            *iter_y = vertex->y;
            *iter_z = vertex->z;

            ++iter_x; ++iter_y; ++iter_z;
        }
    }
    _pointcloud_publisher.publish(msg_pointcloud);
}


Extrinsics BaseRealSenseNode::rsExtrinsicsToMsg(const rs2_extrinsics& extrinsics, const std::string& frame_id) const
{
    Extrinsics extrinsicsMsg;
    for (int i = 0; i < 9; ++i)
    {
        extrinsicsMsg.rotation[i] = extrinsics.rotation[i];
        if (i < 3)
            extrinsicsMsg.translation[i] = extrinsics.translation[i];
    }

    extrinsicsMsg.header.frame_id = frame_id;
    return extrinsicsMsg;
}

rs2::stream_profile BaseRealSenseNode::getAProfile(const stream_index_pair& stream)
{
    const std::vector<rs2::stream_profile> profiles = _sensors[stream].get_stream_profiles();
    return *(std::find_if(profiles.begin(), profiles.end(),
                                            [&stream] (const rs2::stream_profile& profile) { 
                                                return ((profile.stream_type() == stream.first) && (profile.stream_index() == stream.second)); 
                                            }));
}

IMUInfo BaseRealSenseNode::getImuInfo(const stream_index_pair& stream_index)
{
    IMUInfo info{};
    auto sp = _enabled_profiles[stream_index].front().as<rs2::motion_stream_profile>();
    rs2_motion_device_intrinsic imuIntrinsics;
    try
    {
        imuIntrinsics = sp.get_motion_intrinsics();
    }
    catch(const std::runtime_error &ex)
    {
        ROS_DEBUG_STREAM("No Motion Intrinsics available.");
        imuIntrinsics = {{{1,0,0,0},{0,1,0,0},{0,0,1,0}}, {0,0,0}, {0,0,0}};
    }

    auto index = 0;
    info.frame_id = _optical_frame_id[stream_index];
    for (int i = 0; i < 3; ++i)
    {
        for (int j = 0; j < 4; ++j)
        {
            info.data[index] = imuIntrinsics.data[i][j];
            ++index;
        }
        info.noise_variances[i] =  imuIntrinsics.noise_variances[i];
        info.bias_variances[i] = imuIntrinsics.bias_variances[i];
    }
    return info;
}

void BaseRealSenseNode::publishFrame(rs2::frame f, const ros::Time& t,
                                     const stream_index_pair& stream,
                                     std::map<stream_index_pair, cv::Mat>& images,
                                     const std::map<stream_index_pair, ros::Publisher>& info_publishers,
                                     const std::map<stream_index_pair, ImagePublisherWithFrequencyDiagnostics>& image_publishers,
                                     std::map<stream_index_pair, int>& seq,
                                     std::map<stream_index_pair, sensor_msgs::CameraInfo>& camera_info,
                                     const std::map<stream_index_pair, std::string>& optical_frame_id,
                                     const std::map<rs2_stream, std::string>& encoding,
                                     bool copy_data_from_frame)
{
    ROS_DEBUG("publishFrame(...)");
    unsigned int width = 0;
    unsigned int height = 0;
    auto bpp = 1;
    if (f.is<rs2::video_frame>())
    {
        auto image = f.as<rs2::video_frame>();
        width = image.get_width();
        height = image.get_height();
        bpp = image.get_bytes_per_pixel();
    }
    auto& image = images[stream];

    if (copy_data_from_frame)
    {
        if (images[stream].size() != cv::Size(width, height))
        {
            image.create(height, width, image.type());
        }
        image.data = (uint8_t*)f.get_data();
    }
    if (f.is<rs2::depth_frame>())
    {
        image = fix_depth_scale(image, _depth_scaled_image[stream]);
    }

    ++(seq[stream]);
    auto& info_publisher = info_publishers.at(stream);
    auto& image_publisher = image_publishers.at(stream);
    if(0 != info_publisher.getNumSubscribers() ||
       0 != image_publisher.first.getNumSubscribers())
    {
        sensor_msgs::ImagePtr img;
        img = cv_bridge::CvImage(std_msgs::Header(), encoding.at(stream.first), image).toImageMsg();
        img->width = width;
        img->height = height;
        img->is_bigendian = false;
        img->step = width * bpp;
        img->header.frame_id = optical_frame_id.at(stream);
        img->header.stamp = t;
        img->header.seq = seq[stream];

        auto& cam_info = camera_info.at(stream);
        if (cam_info.width != width)
        {
            updateStreamCalibData(f.get_profile().as<rs2::video_stream_profile>());
        }
        cam_info.header.stamp = t;
        cam_info.header.seq = seq[stream];
        info_publisher.publish(cam_info);

        image_publisher.first.publish(img);
        image_publisher.second->update();
        // ROS_INFO_STREAM("fid: " << cam_info.header.seq << ", time: " << std::setprecision (20) << t.toSec());
        ROS_DEBUG("%s stream published", rs2_stream_to_string(f.get_profile().stream_type()));
    }
}

bool BaseRealSenseNode::getEnabledProfile(const stream_index_pair& stream_index, rs2::stream_profile& profile)
    {
        // Assuming that all D400 SKUs have depth sensor
        auto profiles = _enabled_profiles[stream_index];
        auto it = std::find_if(profiles.begin(), profiles.end(),
                               [&](const rs2::stream_profile& profile)
                               { return (profile.stream_type() == stream_index.first); });
        if (it == profiles.end())
            return false;

        profile =  *it;
        return true;
    }
<|MERGE_RESOLUTION|>--- conflicted
+++ resolved
@@ -174,14 +174,10 @@
     setupPublishers();
     setupStreams();
     setupFilters();
-<<<<<<< HEAD
     if (_pub_static_tf) {
         publishStaticTransforms();
     }
-=======
-    publishStaticTransforms();
     publishIntrinsics();
->>>>>>> c342314a
     ROS_INFO_STREAM("RealSense Node Is Up!");
 }
 

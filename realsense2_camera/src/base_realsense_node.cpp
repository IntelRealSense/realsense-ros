--- conflicted
+++ resolved
@@ -502,13 +502,9 @@
             clip_depth(original_depth_frame, _clipping_distance);
         }
 
-        rs2::video_frame original_color_frame = frameset.get_color_frame();
-<<<<<<< HEAD
-        
+        rs2::video_frame original_color_frame = frameset.get_color_frame();        
         publishRGBD(original_depth_frame, original_color_frame, t);
-=======
-
->>>>>>> 41485682
+
         ROS_DEBUG("num_filters: %d", static_cast<int>(_filters.size()));
         for (auto filter_it : _filters)
         {

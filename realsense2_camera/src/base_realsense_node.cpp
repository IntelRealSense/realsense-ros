#include "../include/base_realsense_node.h"
#include "../include/sr300_node.h"

using namespace realsense2_camera;

std::string BaseRealSenseNode::getNamespaceStr()
{
    auto ns = ros::this_node::getNamespace();
    ns.erase(std::remove(ns.begin(), ns.end(), '/'), ns.end());
    return ns;
}

BaseRealSenseNode::BaseRealSenseNode(ros::NodeHandle& nodeHandle,
                                     ros::NodeHandle& privateNodeHandle,
                                     rs2::device dev,
                                     const std::string& serial_no) :
    _dev(dev),  _node_handle(nodeHandle),
    _pnh(privateNodeHandle), _json_file_path(""),
    _serial_no(serial_no), _base_frame_id(""),
    _intialize_time_base(false),
    _namespace(getNamespaceStr())
{
    // Types for depth stream
    _is_frame_arrived[DEPTH] = false;
    _format[DEPTH] = RS2_FORMAT_Z16;   // libRS type
    _image_format[DEPTH] = CV_16UC1;    // CVBridge type
    _encoding[DEPTH] = sensor_msgs::image_encodings::TYPE_16UC1; // ROS message type
    _unit_step_size[DEPTH] = sizeof(uint16_t); // sensor_msgs::ImagePtr row step size
    _stream_name[DEPTH] = "depth";
    _depth_aligned_encoding[DEPTH] = sensor_msgs::image_encodings::TYPE_16UC1;

    // Infrared stream - Left
    _is_frame_arrived[INFRA1] = false;
    _format[INFRA1] = RS2_FORMAT_Y8;   // libRS type
    _image_format[INFRA1] = CV_8UC1;    // CVBridge type
    _encoding[INFRA1] = sensor_msgs::image_encodings::TYPE_8UC1; // ROS message type
    _unit_step_size[INFRA1] = sizeof(uint8_t); // sensor_msgs::ImagePtr row step size
    _stream_name[INFRA1] = "infra1";
    _depth_aligned_encoding[INFRA1] = sensor_msgs::image_encodings::TYPE_16UC1;

    // Infrared stream - Right
    _is_frame_arrived[INFRA2] = false;
    _format[INFRA2] = RS2_FORMAT_Y8;   // libRS type
    _image_format[INFRA2] = CV_8UC1;    // CVBridge type
    _encoding[INFRA2] = sensor_msgs::image_encodings::TYPE_8UC1; // ROS message type
    _unit_step_size[INFRA2] = sizeof(uint8_t); // sensor_msgs::ImagePtr row step size
    _stream_name[INFRA2] = "infra2";
    _depth_aligned_encoding[INFRA2] = sensor_msgs::image_encodings::TYPE_16UC1;

    // Types for color stream
    _is_frame_arrived[COLOR] = false;
    _format[COLOR] = RS2_FORMAT_RGB8;   // libRS type
    _image_format[COLOR] = CV_8UC3;    // CVBridge type
    _encoding[COLOR] = sensor_msgs::image_encodings::RGB8; // ROS message type
    _unit_step_size[COLOR] = 3; // sensor_msgs::ImagePtr row step size
    _stream_name[COLOR] = "color";
    _depth_aligned_encoding[COLOR] = sensor_msgs::image_encodings::TYPE_16UC1;

    // Types for fisheye stream
    _is_frame_arrived[FISHEYE] = false;
    _format[FISHEYE] = RS2_FORMAT_RAW8;   // libRS type
    _image_format[FISHEYE] = CV_8UC1;    // CVBridge type
    _encoding[FISHEYE] = sensor_msgs::image_encodings::TYPE_8UC1; // ROS message type
    _unit_step_size[FISHEYE] = sizeof(uint8_t); // sensor_msgs::ImagePtr row step size
    _stream_name[FISHEYE] = "fisheye";
    _depth_aligned_encoding[FISHEYE] = sensor_msgs::image_encodings::TYPE_16UC1;

    // Types for Motion-Module streams
    _is_frame_arrived[GYRO] = false;
    _format[GYRO] = RS2_FORMAT_MOTION_XYZ32F;   // libRS type
    _image_format[GYRO] = CV_8UC1;    // CVBridge type
    _encoding[GYRO] = sensor_msgs::image_encodings::TYPE_8UC1; // ROS message type
    _unit_step_size[GYRO] = sizeof(uint8_t); // sensor_msgs::ImagePtr row step size
    _stream_name[GYRO] = "gyro";

    _is_frame_arrived[ACCEL] = false;
    _format[ACCEL] = RS2_FORMAT_MOTION_XYZ32F;   // libRS type
    _image_format[ACCEL] = CV_8UC1;    // CVBridge type
    _encoding[ACCEL] = sensor_msgs::image_encodings::TYPE_8UC1; // ROS message type
    _unit_step_size[ACCEL] = sizeof(uint8_t); // sensor_msgs::ImagePtr row step size
    _stream_name[ACCEL] = "accel";

    // TODO: Improve the pipeline to accept decimation filter
    // TODO: Provide disparity map if requested
    filters.emplace_back("Depth_to_Disparity", depth_to_disparity);
    filters.emplace_back("Spatial", spat_filter);
    filters.emplace_back("Temporal", temp_filter);
    filters.emplace_back("Disparity_to_Depth", disparity_to_depth);

    filters[0].is_enabled = false;
    filters[1].is_enabled = false;
    filters[2].is_enabled = false;
    filters[3].is_enabled = false;
}

void BaseRealSenseNode::publishTopics()
{
    getParameters();
    setupDevice();
    setupPublishers();
    setupStreams();
    publishStaticTransforms();
    ROS_INFO_STREAM("RealSense Node Is Up!");
}

void BaseRealSenseNode::registerDynamicReconfigCb()
{
    ROS_INFO("Dynamic reconfig parameters is not implemented in the base node.");
}

void BaseRealSenseNode::getParameters()
{
    ROS_INFO("getParameters...");

    _pnh.param("align_depth", _align_depth, ALIGN_DEPTH);
    _pnh.param("enable_pointcloud", _pointcloud, POINTCLOUD);
    _pnh.param("enable_sync", _sync_frames, SYNC_FRAMES);
    if (_pointcloud || _align_depth)
        _sync_frames = true;

    _pnh.param("json_file_path", _json_file_path, std::string(""));

    _pnh.param("depth_width", _width[DEPTH], DEPTH_WIDTH);
    _pnh.param("depth_height", _height[DEPTH], DEPTH_HEIGHT);
    _pnh.param("depth_fps", _fps[DEPTH], DEPTH_FPS);
    _pnh.param("enable_depth", _enable[DEPTH], ENABLE_DEPTH);
    _aligned_depth_images[DEPTH].resize(_width[DEPTH] * _height[DEPTH] * _unit_step_size[DEPTH]);

    _pnh.param("infra1_width", _width[INFRA1], INFRA1_WIDTH);
    _pnh.param("infra1_height", _height[INFRA1], INFRA1_HEIGHT);
    _pnh.param("infra1_fps", _fps[INFRA1], INFRA1_FPS);
    _pnh.param("enable_infra1", _enable[INFRA1], ENABLE_INFRA1);
    _aligned_depth_images[INFRA1].resize(_width[DEPTH] * _height[DEPTH] * _unit_step_size[DEPTH]);

    _pnh.param("infra2_width", _width[INFRA2], INFRA2_WIDTH);
    _pnh.param("infra2_height", _height[INFRA2], INFRA2_HEIGHT);
    _pnh.param("infra2_fps", _fps[INFRA2], INFRA2_FPS);
    _pnh.param("enable_infra2", _enable[INFRA2], ENABLE_INFRA2);
    _aligned_depth_images[INFRA2].resize(_width[DEPTH] * _height[DEPTH] * _unit_step_size[DEPTH]);

    _pnh.param("color_width", _width[COLOR], COLOR_WIDTH);
    _pnh.param("color_height", _height[COLOR], COLOR_HEIGHT);
    _pnh.param("color_fps", _fps[COLOR], COLOR_FPS);
    _pnh.param("enable_color", _enable[COLOR], ENABLE_COLOR);
    _aligned_depth_images[COLOR].resize(_width[DEPTH] * _height[DEPTH] * _unit_step_size[DEPTH]);

    _pnh.param("fisheye_width", _width[FISHEYE], FISHEYE_WIDTH);
    _pnh.param("fisheye_height", _height[FISHEYE], FISHEYE_HEIGHT);
    _pnh.param("fisheye_fps", _fps[FISHEYE], FISHEYE_FPS);
    _pnh.param("enable_fisheye", _enable[FISHEYE], ENABLE_FISHEYE);
    _aligned_depth_images[FISHEYE].resize(_width[DEPTH] * _height[DEPTH] * _unit_step_size[DEPTH]);

    _pnh.param("gyro_fps", _fps[GYRO], GYRO_FPS);
    _pnh.param("accel_fps", _fps[ACCEL], ACCEL_FPS);
    _pnh.param("enable_imu", _enable[GYRO], ENABLE_IMU);
    _pnh.param("enable_imu", _enable[ACCEL], ENABLE_IMU);

    _pnh.param("base_frame_id", _base_frame_id, DEFAULT_BASE_FRAME_ID);
    _pnh.param("depth_frame_id", _frame_id[DEPTH], DEFAULT_DEPTH_FRAME_ID);
    _pnh.param("infra1_frame_id", _frame_id[INFRA1], DEFAULT_INFRA1_FRAME_ID);
    _pnh.param("infra2_frame_id", _frame_id[INFRA2], DEFAULT_INFRA2_FRAME_ID);
    _pnh.param("color_frame_id", _frame_id[COLOR], DEFAULT_COLOR_FRAME_ID);
    _pnh.param("fisheye_frame_id", _frame_id[FISHEYE], DEFAULT_FISHEYE_FRAME_ID);
    _pnh.param("imu_gyro_frame_id", _frame_id[GYRO], DEFAULT_IMU_FRAME_ID);
    _pnh.param("imu_accel_frame_id", _frame_id[ACCEL], DEFAULT_IMU_FRAME_ID);

    _pnh.param("depth_optical_frame_id", _optical_frame_id[DEPTH], DEFAULT_DEPTH_OPTICAL_FRAME_ID);
    _pnh.param("infra1_optical_frame_id", _optical_frame_id[INFRA1], DEFAULT_INFRA1_OPTICAL_FRAME_ID);
    _pnh.param("infra2_optical_frame_id", _optical_frame_id[INFRA2], DEFAULT_INFRA2_OPTICAL_FRAME_ID);
    _pnh.param("color_optical_frame_id", _optical_frame_id[COLOR], DEFAULT_COLOR_OPTICAL_FRAME_ID);
    _pnh.param("fisheye_optical_frame_id", _optical_frame_id[FISHEYE], DEFAULT_FISHEYE_OPTICAL_FRAME_ID);
    _pnh.param("gyro_optical_frame_id", _optical_frame_id[GYRO], DEFAULT_GYRO_OPTICAL_FRAME_ID);
    _pnh.param("accel_optical_frame_id", _optical_frame_id[ACCEL], DEFAULT_ACCEL_OPTICAL_FRAME_ID);

    _pnh.param("aligned_depth_to_color_frame_id",   _depth_aligned_frame_id[COLOR],   DEFAULT_ALIGNED_DEPTH_TO_COLOR_FRAME_ID);
    _pnh.param("aligned_depth_to_infra1_frame_id",  _depth_aligned_frame_id[INFRA1],  DEFAULT_ALIGNED_DEPTH_TO_INFRA1_FRAME_ID);
    _pnh.param("aligned_depth_to_infra2_frame_id",  _depth_aligned_frame_id[INFRA2],  DEFAULT_ALIGNED_DEPTH_TO_INFRA2_FRAME_ID);
    _pnh.param("aligned_depth_to_fisheye_frame_id", _depth_aligned_frame_id[FISHEYE], DEFAULT_ALIGNED_DEPTH_TO_FISHEYE_FRAME_ID);
}

void BaseRealSenseNode::setupDevice()
{
    ROS_INFO("setupDevice...");
    try{
        if (!_json_file_path.empty())
        {
            if (_dev.is<rs400::advanced_mode>())
            {
                std::stringstream ss;
                std::ifstream in(_json_file_path);
                if (in.is_open())
                {
                    ss << in.rdbuf();
                    std::string json_file_content = ss.str();

                    auto adv = _dev.as<rs400::advanced_mode>();
                    adv.load_json(json_file_content);
                    ROS_INFO_STREAM("JSON file is loaded! (" << _json_file_path << ")");
                }
                else
                    ROS_WARN_STREAM("JSON file provided doesn't exist! (" << _json_file_path << ")");
            }
            else
                ROS_WARN("Device does not support advanced settings!");
        }
        else
            ROS_INFO("JSON file is not provided");

        ROS_INFO_STREAM("ROS Node Namespace: " << _namespace);

        auto camera_name = _dev.get_info(RS2_CAMERA_INFO_NAME);
        ROS_INFO_STREAM("Device Name: " << camera_name);

        ROS_INFO_STREAM("Device Serial No: " << _serial_no);

        auto fw_ver = _dev.get_info(RS2_CAMERA_INFO_FIRMWARE_VERSION);
        ROS_INFO_STREAM("Device FW version: " << fw_ver);

        auto pid = _dev.get_info(RS2_CAMERA_INFO_PRODUCT_ID);
        ROS_INFO_STREAM("Device Product ID: 0x" << pid);

        ROS_INFO_STREAM("Enable PointCloud: " << ((_pointcloud)?"On":"Off"));
        ROS_INFO_STREAM("Align Depth: " << ((_align_depth)?"On":"Off"));
        ROS_INFO_STREAM("Sync Mode: " << ((_sync_frames)?"On":"Off"));

        auto dev_sensors = _dev.query_sensors();

        ROS_INFO_STREAM("Device Sensors: ");
        for(auto&& elem : dev_sensors)
        {
            std::string module_name = elem.get_info(RS2_CAMERA_INFO_NAME);
            if ("Stereo Module" == module_name)
            {
                _sensors[DEPTH] = elem;
                _sensors[INFRA1] = elem;
                _sensors[INFRA2] = elem;
            }
            else if ("Coded-Light Depth Sensor" == module_name)
            {
                _sensors[DEPTH] = elem;
                _sensors[INFRA1] = elem;
            }
            else if ("RGB Camera" == module_name)
            {
                _sensors[COLOR] = elem;
            }
            else if ("Wide FOV Camera" == module_name)
            {
                _sensors[FISHEYE] = elem;
            }
            else if ("Motion Module" == module_name)
            {
                _sensors[GYRO] = elem;
                _sensors[ACCEL] = elem;
            }
            else
            {
                ROS_ERROR_STREAM("Module Name \"" << module_name << "\" isn't supported by LibRealSense! Terminating RealSense Node...");
                ros::shutdown();
                exit(1);
            }
            ROS_INFO_STREAM(std::string(elem.get_info(RS2_CAMERA_INFO_NAME)) << " was found.");
        }

        // Update "enable" map
        std::vector<std::vector<stream_index_pair>> streams(IMAGE_STREAMS);
        streams.insert(streams.end(), HID_STREAMS.begin(), HID_STREAMS.end());
        for (auto& elem : streams)
        {
            for (auto& stream_index : elem)
            {
                if (_enable[stream_index] && _sensors.find(stream_index) == _sensors.end()) // check if device supports the enabled stream
                {
                    ROS_INFO_STREAM("(" << rs2_stream_to_string(stream_index.first) << ", " << stream_index.second << ") sensor isn't supported by current device! -- Skipping...");
                    _enable[stream_index] = false;
                }
            }
        }
    }
    catch(const std::exception& ex)
    {
        ROS_ERROR_STREAM("An exception has been thrown: " << ex.what());
        throw;
    }
    catch(...)
    {
        ROS_ERROR_STREAM("Unknown exception has occured!");
        throw;
    }
}

void BaseRealSenseNode::setupPublishers()
{
    ROS_INFO("setupPublishers...");
    image_transport::ImageTransport image_transport(_node_handle);

    std::vector<stream_index_pair> image_stream_types;
    for (auto& stream_vec : IMAGE_STREAMS)
    {
        for (auto& stream : stream_vec)
        {
            image_stream_types.push_back(stream);
        }
    }

    for (auto& stream : image_stream_types)
    {
        if (_enable[stream])
        {
            std::stringstream image_raw, camera_info;
            bool rectified_image = false;
            if (stream == DEPTH || stream == INFRA1 || stream == INFRA2)
                rectified_image = true;

            image_raw << _stream_name[stream] << "/image_" << ((rectified_image)?"rect_":"") << "raw";
            camera_info << _stream_name[stream] << "/camera_info";

            std::shared_ptr<FrequencyDiagnostics> frequency_diagnostics(new FrequencyDiagnostics(_fps[stream], _stream_name[stream], _serial_no));
            _image_publishers[stream] = {image_transport.advertise(image_raw.str(), 1), frequency_diagnostics};
            _info_publisher[stream] = _node_handle.advertise<sensor_msgs::CameraInfo>(camera_info.str(), 1);

            if (_align_depth && (stream != DEPTH))
            {
                std::stringstream aligned_image_raw, aligned_camera_info;
                aligned_image_raw << "aligned_depth_to_" << _stream_name[stream] << "/image_raw";
                aligned_camera_info << "aligned_depth_to_" << _stream_name[stream] << "/camera_info";

                std::string aligned_stream_name = "aligned_depth_to_" + _stream_name[stream];
                std::shared_ptr<FrequencyDiagnostics> frequency_diagnostics(new FrequencyDiagnostics(_fps[stream], aligned_stream_name, _serial_no));
                _depth_aligned_image_publishers[stream] = {image_transport.advertise(aligned_image_raw.str(), 1), frequency_diagnostics};
                _depth_aligned_info_publisher[stream] = _node_handle.advertise<sensor_msgs::CameraInfo>(aligned_camera_info.str(), 1);
            }

            if (stream == DEPTH && _pointcloud)
            {
                _pointcloud_xyz_publisher = _node_handle.advertise<sensor_msgs::PointCloud2>("depth/points", 1);
                _pointcloud_xyzrgb_publisher = _node_handle.advertise<sensor_msgs::PointCloud2>("depth/color/points", 1);
            }
        }
    }

    if (_enable[FISHEYE] &&
        _enable[DEPTH])
    {
        _depth_to_other_extrinsics_publishers[FISHEYE] = _node_handle.advertise<Extrinsics>("extrinsics/depth_to_fisheye", 1, true);
    }

    if (_enable[COLOR] &&
        _enable[DEPTH])
    {
        _depth_to_other_extrinsics_publishers[COLOR] = _node_handle.advertise<Extrinsics>("extrinsics/depth_to_color", 1, true);
    }

    if (_enable[INFRA1] &&
        _enable[DEPTH])
    {
        _depth_to_other_extrinsics_publishers[INFRA1] = _node_handle.advertise<Extrinsics>("extrinsics/depth_to_infra1", 1, true);
    }

    if (_enable[INFRA2] &&
        _enable[DEPTH])
    {
        _depth_to_other_extrinsics_publishers[INFRA2] = _node_handle.advertise<Extrinsics>("extrinsics/depth_to_infra2", 1, true);
    }

    if (_enable[GYRO])
    {
        _imu_publishers[GYRO] = _node_handle.advertise<sensor_msgs::Imu>("gyro/sample", 100);
        _info_publisher[GYRO] = _node_handle.advertise<IMUInfo>("gyro/imu_info", 1, true);
    }

    if (_enable[ACCEL])
    {
        _imu_publishers[ACCEL] = _node_handle.advertise<sensor_msgs::Imu>("accel/sample", 100);
        _info_publisher[ACCEL] = _node_handle.advertise<IMUInfo>("accel/imu_info", 1, true);
    }
}

void BaseRealSenseNode::alignFrame(const rs2_intrinsics& from_intrin,
                                   const rs2_intrinsics& other_intrin,
                                   rs2::frame from_image,
                                   uint32_t output_image_bytes_per_pixel,
                                   const rs2_extrinsics& from_to_other,
                                   std::vector<uint8_t>& out_vec)
{
    static const auto meter_to_mm = 0.001f;
    uint8_t* p_out_frame = out_vec.data();

    static const auto blank_color = 0x00;
    memset(p_out_frame, blank_color, other_intrin.height * other_intrin.width * output_image_bytes_per_pixel);

    auto p_from_frame = reinterpret_cast<const uint8_t*>(from_image.get_data());
    auto from_stream_type = from_image.get_profile().stream_type();
    float depth_units = ((from_stream_type == RS2_STREAM_DEPTH)?_depth_scale_meters:1.f);
#pragma omp parallel for schedule(dynamic)
    for (int from_y = 0; from_y < from_intrin.height; ++from_y)
    {
        int from_pixel_index = from_y * from_intrin.width;
        for (int from_x = 0; from_x < from_intrin.width; ++from_x, ++from_pixel_index)
        {
            // Skip over depth pixels with the value of zero
            float depth = (from_stream_type == RS2_STREAM_DEPTH)?(depth_units * ((const uint16_t*)p_from_frame)[from_pixel_index]): 1.f;
            if (depth)
            {
                // Map the top-left corner of the depth pixel onto the other image
                float from_pixel[2] = { from_x - 0.5f, from_y - 0.5f }, from_point[3], other_point[3], other_pixel[2];
                rs2_deproject_pixel_to_point(from_point, &from_intrin, from_pixel, depth);
                rs2_transform_point_to_point(other_point, &from_to_other, from_point);
                rs2_project_point_to_pixel(other_pixel, &other_intrin, other_point);
                const int other_x0 = static_cast<int>(other_pixel[0] + 0.5f);
                const int other_y0 = static_cast<int>(other_pixel[1] + 0.5f);

                // Map the bottom-right corner of the depth pixel onto the other image
                from_pixel[0] = from_x + 0.5f; from_pixel[1] = from_y + 0.5f;
                rs2_deproject_pixel_to_point(from_point, &from_intrin, from_pixel, depth);
                rs2_transform_point_to_point(other_point, &from_to_other, from_point);
                rs2_project_point_to_pixel(other_pixel, &other_intrin, other_point);
                const int other_x1 = static_cast<int>(other_pixel[0] + 0.5f);
                const int other_y1 = static_cast<int>(other_pixel[1] + 0.5f);

                if (other_x0 < 0 || other_y0 < 0 || other_x1 >= other_intrin.width || other_y1 >= other_intrin.height)
                    continue;

                for (int y = other_y0; y <= other_y1; ++y)
                {
                    for (int x = other_x0; x <= other_x1; ++x)
                    {
                        int out_pixel_index = y * other_intrin.width + x;
                        uint16_t* p_from_depth_frame = (uint16_t*)p_from_frame;
                        uint16_t* p_out_depth_frame = (uint16_t*)p_out_frame;
                        p_out_depth_frame[out_pixel_index] = p_from_depth_frame[from_pixel_index] * (depth_units / meter_to_mm);
                    }
                }
            }
        }
    }
}

void BaseRealSenseNode::updateIsFrameArrived(std::map<stream_index_pair, bool>& is_frame_arrived,
                                             rs2_stream stream_type, int stream_index)
{
    try
    {
        is_frame_arrived.at({stream_type, stream_index}) = true;
    }
    catch (std::out_of_range)
    {
        ROS_ERROR_STREAM("Stream type is not supported! (" << stream_type << ", " << stream_index << ")");
    }
}

void BaseRealSenseNode::publishAlignedDepthToOthers(rs2::frame depth_frame, const std::vector<rs2::frame>& frames, const ros::Time& t)
{
    for (auto&& other_frame : frames)
    {
        auto stream_type = other_frame.get_profile().stream_type();
        if (RS2_STREAM_DEPTH == stream_type)
            continue;

        auto stream_index = other_frame.get_profile().stream_index();
        stream_index_pair sip{stream_type, stream_index};
        auto& info_publisher = _depth_aligned_info_publisher.at(sip);
        auto& image_publisher = _depth_aligned_image_publishers.at(sip);
        if(0 != info_publisher.getNumSubscribers() ||
           0 != image_publisher.first.getNumSubscribers())
        {
            auto from_image_frame = depth_frame.as<rs2::video_frame>();
            auto& out_vec = _aligned_depth_images[sip];
            alignFrame(_stream_intrinsics[DEPTH], _stream_intrinsics[sip],
                       depth_frame, from_image_frame.get_bytes_per_pixel(),
                       _depth_to_other_extrinsics[sip], out_vec);

            auto& from_image = _depth_aligned_image[sip];
            from_image.data = out_vec.data();

            publishFrame(depth_frame, t, sip,
                         _depth_aligned_image,
                         _depth_aligned_info_publisher,
                         _depth_aligned_image_publishers, _depth_aligned_seq,
                         _depth_aligned_camera_info, _optical_frame_id,
                         _depth_aligned_encoding, false);
        }
    }
}

<<<<<<< HEAD
void BaseRealSenseNode::filterFrame(rs2::frame& frame)
{
    for (auto&& filter : filters)
    {
        if (filter.is_enabled)
        {
            frame = filter.filter.process(frame);
        }
    }
=======
void BaseRealSenseNode::enable_devices()
{
	for (auto& streams : IMAGE_STREAMS)
	{
		for (auto& elem : streams)
		{
			if (_enable[elem])
			{
				auto& sens = _sensors[elem];
				auto profiles = sens.get_stream_profiles();
				for (auto& profile : profiles)
				{
					auto video_profile = profile.as<rs2::video_stream_profile>();
					ROS_DEBUG_STREAM("Sensor profile: " <<
									 "Format: " << video_profile.format() <<
									 ", Width: " << video_profile.width() <<
									 ", Height: " << video_profile.height() <<
									 ", FPS: " << video_profile.fps());

					if (video_profile.format() == _format[elem] &&
						(_width[elem] == 0 || video_profile.width() == _width[elem]) &&
						(_height[elem] == 0 || video_profile.height() == _height[elem]) &&
						(_fps[elem] == 0 || video_profile.fps() == _fps[elem]) &&
						video_profile.stream_index() == elem.second)
					{
						_width[elem] = video_profile.width();
						_height[elem] = video_profile.height();
						_fps[elem] = video_profile.fps();

						_enabled_profiles[elem].push_back(profile);

						_image[elem] = cv::Mat(_width[elem], _height[elem], _image_format[elem], cv::Scalar(0, 0, 0));

						ROS_INFO_STREAM(_stream_name[elem] << " stream is enabled - width: " << _width[elem] << ", height: " << _height[elem] << ", fps: " << _fps[elem]);
						break;
					}
				}
				if (_enabled_profiles.find(elem) == _enabled_profiles.end())
				{
					ROS_WARN_STREAM("Given stream configuration is not supported by the device! " <<
						" Stream: " << rs2_stream_to_string(elem.first) <<
						", Stream Index: " << elem.second <<
						", Format: " << _format[elem] <<
						", Width: " << _width[elem] <<
						", Height: " << _height[elem] <<
						", FPS: " << _fps[elem]);
					_enable[elem] = false;
				}
			}
		}
	}
	if (_align_depth)
	{
		for (auto& profiles : _enabled_profiles)
		{
			_depth_aligned_image[profiles.first] = cv::Mat(_width[DEPTH], _height[DEPTH], _image_format[DEPTH], cv::Scalar(0, 0, 0));
		}
	}
>>>>>>> ef2ee356
}

void BaseRealSenseNode::setupStreams()
{
	ROS_INFO("setupStreams...");
	enable_devices();
    try{
		// Publish image stream info
        for (auto& profiles : _enabled_profiles)
        {
            for (auto& profile : profiles.second)
            {
                auto video_profile = profile.as<rs2::video_stream_profile>();
                updateStreamCalibData(video_profile);
            }
        }

        auto frame_callback = [this](rs2::frame frame)
        {
            try{
                // We compute a ROS timestamp which is based on an initial ROS time at point of first frame,
                // and the incremental timestamp from the camera.
                // In sync mode the timestamp is based on ROS time
                if (false == _intialize_time_base)
                {
                    if (RS2_TIMESTAMP_DOMAIN_SYSTEM_TIME == frame.get_frame_timestamp_domain())
                        ROS_WARN("Frame metadata isn't available! (frame_timestamp_domain = RS2_TIMESTAMP_DOMAIN_SYSTEM_TIME)");

                    _intialize_time_base = true;
                    _ros_time_base = ros::Time::now();
                    _camera_time_base = frame.get_timestamp();
                }

                ros::Time t;
                if (_sync_frames)
                    t = ros::Time::now();
                else
                    t = ros::Time(_ros_time_base.toSec()+ (/*ms*/ frame.get_timestamp() - /*ms*/ _camera_time_base) / /*ms to seconds*/ 1000);

                std::map<stream_index_pair, bool> is_frame_arrived(_is_frame_arrived);
                std::vector<rs2::frame> frames;
                if (frame.is<rs2::frameset>())
                {
                    ROS_DEBUG("Frameset arrived.");
                    bool is_depth_arrived = false;
                    rs2::frame depth_frame;
                    auto frameset = frame.as<rs2::frameset>();
                    for (auto it = frameset.begin(); it != frameset.end(); ++it)
                    {
                        auto f = (*it);
                        auto stream_type = f.get_profile().stream_type();
                        auto stream_index = f.get_profile().stream_index();
                        updateIsFrameArrived(is_frame_arrived, stream_type, stream_index);

                        ROS_DEBUG("Frameset contain (%s, %d) frame. frame_number: %llu ; frame_TS: %f ; ros_TS(NSec): %lu",
                                  rs2_stream_to_string(stream_type), stream_index, frame.get_frame_number(), frame.get_timestamp(), t.toNSec());

                        if (stream_type == RS2_STREAM_DEPTH)
                        {
                            filterFrame(f);
                        }

                        stream_index_pair sip{stream_type,stream_index};
                        publishFrame(f, t,
                                     sip,
                                     _image,
                                     _info_publisher,
                                     _image_publishers, _seq,
                                     _camera_info, _optical_frame_id,
                                     _encoding);
                        if (_align_depth && stream_type != RS2_STREAM_DEPTH)
                        {
                            frames.push_back(f);
                        }
                        else
                        {
                            depth_frame = f;
                            is_depth_arrived = true;
                        }
                    }

                    if (_align_depth && is_depth_arrived)
                    {
                        ROS_DEBUG("publishAlignedDepthToOthers(...)");
                        publishAlignedDepthToOthers(depth_frame, frames, t);
                    }
                }
                else
                {
                    auto stream_type = frame.get_profile().stream_type();
                    auto stream_index = frame.get_profile().stream_index();
                    updateIsFrameArrived(is_frame_arrived, stream_type, stream_index);
                    ROS_DEBUG("Single video frame arrived (%s, %d). frame_number: %llu ; frame_TS: %f ; ros_TS(NSec): %lu",
                              rs2_stream_to_string(stream_type), stream_index, frame.get_frame_number(), frame.get_timestamp(), t.toNSec());

                    if (stream_type == RS2_STREAM_DEPTH)
                    {
                        filterFrame(frame);
                    }

                    stream_index_pair sip{stream_type,stream_index};
                    publishFrame(frame, t,
                                 sip,
                                 _image,
                                 _info_publisher,
                                 _image_publishers, _seq,
                                 _camera_info, _optical_frame_id,
                                 _encoding);
                }

                if(_pointcloud && (0 != _pointcloud_xyzrgb_publisher.getNumSubscribers()))
                {
                    ROS_DEBUG("publishRgbToDepthPCTopic(...)");
                    publishRgbToDepthPCTopic(t, is_frame_arrived);
                }
                if(_pointcloud && (0 != _pointcloud_xyz_publisher.getNumSubscribers()))
                {
                    ROS_DEBUG("publishDepthPCTopic(...)");
                    publishDepthPCTopic(t, is_frame_arrived);
                }
            }
            catch(const std::exception& ex)
            {
                ROS_ERROR_STREAM("An error has occurred during frame callback: " << ex.what());
            }
        }; // frame_callback

        // Streaming IMAGES
        for (auto& streams : IMAGE_STREAMS)
        {
            std::vector<rs2::stream_profile> profiles;
            for (auto& elem : streams)
            {
                if (!_enabled_profiles[elem].empty())
                {
                    profiles.insert(profiles.begin(),
                                    _enabled_profiles[elem].begin(),
                                    _enabled_profiles[elem].end());
                }
            }

            if (!profiles.empty())
            {
                auto stream = streams.front();
                auto& sens = _sensors[stream];
                sens.open(profiles);

                if (DEPTH == stream)
                {
                    auto depth_sensor = sens.as<rs2::depth_sensor>();
                    _depth_scale_meters = depth_sensor.get_depth_scale();
                }

                if (_sync_frames)
                {
                    sens.start(_syncer);
                }
                else
                {
                    sens.start(frame_callback);
                }
            }
        }//end for

        if (_sync_frames)
        {
            _syncer.start(frame_callback);
        }

        // Streaming HID
        for (const auto streams : HID_STREAMS)
        {
            for (auto& elem : streams)
            {
                if (_enable[elem])
                {
                    auto& sens = _sensors[elem];
                    auto profiles = sens.get_stream_profiles();
                    for (rs2::stream_profile& profile : profiles)
                    {
                        if (profile.fps() == _fps[elem] &&
                            profile.format() == _format[elem])
                        {
                            _enabled_profiles[elem].push_back(profile);
                            break;
                        }
                    }
                }
            }
        }

        auto gyro_profile = _enabled_profiles.find(GYRO);
        auto accel_profile = _enabled_profiles.find(ACCEL);

        if (gyro_profile != _enabled_profiles.end() &&
            accel_profile != _enabled_profiles.end())
        {
            std::vector<rs2::stream_profile> profiles;
            profiles.insert(profiles.begin(), gyro_profile->second.begin(), gyro_profile->second.end());
            profiles.insert(profiles.begin(), accel_profile->second.begin(), accel_profile->second.end());
            auto& sens = _sensors[GYRO];
            sens.open(profiles);

            sens.start([this](rs2::frame frame){
                auto stream = frame.get_profile().stream_type();
                if (false == _intialize_time_base)
                    return;

                ROS_DEBUG("Frame arrived: stream: %s ; index: %d ; Timestamp Domain: %s",
                          rs2_stream_to_string(frame.get_profile().stream_type()),
                          frame.get_profile().stream_index(),
                          rs2_timestamp_domain_to_string(frame.get_frame_timestamp_domain()));

                auto stream_index = (stream == GYRO.first)?GYRO:ACCEL;
                if (0 != _info_publisher[stream_index].getNumSubscribers() ||
                    0 != _imu_publishers[stream_index].getNumSubscribers())
                {
                    double elapsed_camera_ms = (/*ms*/ frame.get_timestamp() - /*ms*/ _camera_time_base) / /*ms to seconds*/ 1000;
                    ros::Time t(_ros_time_base.toSec() + elapsed_camera_ms);

                    auto imu_msg = sensor_msgs::Imu();
                    imu_msg.header.frame_id = _optical_frame_id[stream_index];
                    imu_msg.orientation.x = 0.0;
                    imu_msg.orientation.y = 0.0;
                    imu_msg.orientation.z = 0.0;
                    imu_msg.orientation.w = 0.0;
                    imu_msg.orientation_covariance = { -1.0, 0.0, 0.0, 0.0, 0.0, 0.0, 0.0, 0.0, 0.0};

                    auto axes = *(reinterpret_cast<const float3*>(frame.get_data()));
                    if (GYRO == stream_index)
                    {
                        imu_msg.angular_velocity.x = axes.x;
                        imu_msg.angular_velocity.y = axes.y;
                        imu_msg.angular_velocity.z = axes.z;
                    }
                    else if (ACCEL == stream_index)
                    {
                        imu_msg.linear_acceleration.x = axes.x;
                        imu_msg.linear_acceleration.y = axes.y;
                        imu_msg.linear_acceleration.z = axes.z;
                    }
                    _seq[stream_index] += 1;
                    imu_msg.header.seq = _seq[stream_index];
                    imu_msg.header.stamp = t;
                    _imu_publishers[stream_index].publish(imu_msg);
                    ROS_DEBUG("Publish %s stream", rs2_stream_to_string(frame.get_profile().stream_type()));
                }
            });

            if (_enable[GYRO])
            {
                ROS_INFO_STREAM(_stream_name[GYRO] << " stream is enabled - " << "fps: " << _fps[GYRO]);
                auto gyroInfo = getImuInfo(GYRO);
                _info_publisher[GYRO].publish(gyroInfo);
            }

            if (_enable[ACCEL])
            {
                ROS_INFO_STREAM(_stream_name[ACCEL] << " stream is enabled - " << "fps: " << _fps[ACCEL]);
                auto accelInfo = getImuInfo(ACCEL);
                _info_publisher[ACCEL].publish(accelInfo);
            }
        }

        if (_enable[DEPTH] &&
            _enable[FISHEYE])
        {
            static const char* frame_id = "depth_to_fisheye_extrinsics";
            auto ex = getRsExtrinsics(DEPTH, FISHEYE);
            _depth_to_other_extrinsics[FISHEYE] = ex;
            _depth_to_other_extrinsics_publishers[FISHEYE].publish(rsExtrinsicsToMsg(ex, frame_id));
        }

        if (_enable[DEPTH] &&
            _enable[COLOR])
        {
            static const char* frame_id = "depth_to_color_extrinsics";
            auto ex = getRsExtrinsics(DEPTH, COLOR);
            _depth_to_other_extrinsics[COLOR] = ex;
            _depth_to_other_extrinsics_publishers[COLOR].publish(rsExtrinsicsToMsg(ex, frame_id));
        }

        if (_enable[DEPTH] &&
            _enable[INFRA1])
        {
            static const char* frame_id = "depth_to_infra1_extrinsics";
            auto ex = getRsExtrinsics(DEPTH, INFRA1);
            _depth_to_other_extrinsics[INFRA1] = ex;
            _depth_to_other_extrinsics_publishers[INFRA1].publish(rsExtrinsicsToMsg(ex, frame_id));
        }

        if (_enable[DEPTH] &&
            _enable[INFRA2])
        {
            static const char* frame_id = "depth_to_infra2_extrinsics";
            auto ex = getRsExtrinsics(DEPTH, INFRA2);
            _depth_to_other_extrinsics[INFRA2] = ex;
            _depth_to_other_extrinsics_publishers[INFRA2].publish(rsExtrinsicsToMsg(ex, frame_id));
        }
    }
    catch(const std::exception& ex)
    {
        ROS_ERROR_STREAM("An exception has been thrown: " << ex.what());
        throw;
    }
    catch(...)
    {
        ROS_ERROR_STREAM("Unknown exception has occured!");
        throw;
    }
}

void BaseRealSenseNode::updateStreamCalibData(const rs2::video_stream_profile& video_profile)
{
    stream_index_pair stream_index{video_profile.stream_type(), video_profile.stream_index()};
    auto intrinsic = video_profile.get_intrinsics();
    _stream_intrinsics[stream_index] = intrinsic;
    _camera_info[stream_index].width = intrinsic.width;
    _camera_info[stream_index].height = intrinsic.height;
    _camera_info[stream_index].header.frame_id = _optical_frame_id[stream_index];

    _camera_info[stream_index].K.at(0) = intrinsic.fx;
    _camera_info[stream_index].K.at(2) = intrinsic.ppx;
    _camera_info[stream_index].K.at(4) = intrinsic.fy;
    _camera_info[stream_index].K.at(5) = intrinsic.ppy;
    _camera_info[stream_index].K.at(8) = 1;

    _camera_info[stream_index].P.at(0) = _camera_info[stream_index].K.at(0);
    _camera_info[stream_index].P.at(1) = 0;
    _camera_info[stream_index].P.at(2) = _camera_info[stream_index].K.at(2);
    _camera_info[stream_index].P.at(3) = 0;
    _camera_info[stream_index].P.at(4) = 0;
    _camera_info[stream_index].P.at(5) = _camera_info[stream_index].K.at(4);
    _camera_info[stream_index].P.at(6) = _camera_info[stream_index].K.at(5);
    _camera_info[stream_index].P.at(7) = 0;
    _camera_info[stream_index].P.at(8) = 0;
    _camera_info[stream_index].P.at(9) = 0;
    _camera_info[stream_index].P.at(10) = 1;
    _camera_info[stream_index].P.at(11) = 0;

    rs2::stream_profile depth_profile;
    if (!getEnabledProfile(DEPTH, depth_profile))
    {
        ROS_ERROR_STREAM("Given depth profile is not supported by current device!");
        ros::shutdown();
        exit(1);
    }


    _camera_info[stream_index].distortion_model = "plumb_bob";

    // set R (rotation matrix) values to identity matrix
    _camera_info[stream_index].R.at(0) = 1.0;
    _camera_info[stream_index].R.at(1) = 0.0;
    _camera_info[stream_index].R.at(2) = 0.0;
    _camera_info[stream_index].R.at(3) = 0.0;
    _camera_info[stream_index].R.at(4) = 1.0;
    _camera_info[stream_index].R.at(5) = 0.0;
    _camera_info[stream_index].R.at(6) = 0.0;
    _camera_info[stream_index].R.at(7) = 0.0;
    _camera_info[stream_index].R.at(8) = 1.0;

    for (int i = 0; i < 5; i++)
    {
        _camera_info[stream_index].D.push_back(intrinsic.coeffs[i]);
    }

    if (stream_index == DEPTH && _enable[DEPTH] && _enable[COLOR])
    {
        _camera_info[stream_index].P.at(3) = 0;     // Tx
        _camera_info[stream_index].P.at(7) = 0;     // Ty
    }

    if (_align_depth)
    {
        for (auto& profiles : _enabled_profiles)
        {
            for (auto& profile : profiles.second)
            {
                auto video_profile = profile.as<rs2::video_stream_profile>();
                stream_index_pair stream_index{video_profile.stream_type(), video_profile.stream_index()};
                _depth_aligned_camera_info[stream_index] = _camera_info[stream_index];
            }
        }
    }
}

tf::Quaternion BaseRealSenseNode::rotationMatrixToQuaternion(const float rotation[9]) const
{
    Eigen::Matrix3f m;
    // We need to be careful about the order, as RS2 rotation matrix is
    // column-major, while Eigen::Matrix3f expects row-major.
    m << rotation[0], rotation[3], rotation[6],
         rotation[1], rotation[4], rotation[7],
         rotation[2], rotation[5], rotation[8];
    Eigen::Quaternionf q(m);
    return tf::Quaternion(q.x(), q.y(), q.z(), q.w());
}

void BaseRealSenseNode::publish_static_tf(const ros::Time& t,
                                          const float3& trans,
                                          const quaternion& q,
                                          const std::string& from,
                                          const std::string& to)
{
    geometry_msgs::TransformStamped msg;
    msg.header.stamp = t;
    msg.header.frame_id = from;
    msg.child_frame_id = to;
    msg.transform.translation.x = trans.z;
    msg.transform.translation.y = -trans.x;
    msg.transform.translation.z = -trans.y;
    msg.transform.rotation.x = q.x;
    msg.transform.rotation.y = q.y;
    msg.transform.rotation.z = q.z;
    msg.transform.rotation.w = q.w;
    _static_tf_broadcaster.sendTransform(msg);
}

void BaseRealSenseNode::publishStaticTransforms()
{
    ROS_INFO("publishStaticTransforms...");
    // Publish static transforms
    tf::Quaternion quaternion_optical;
    quaternion_optical.setRPY(-M_PI / 2, 0.0, -M_PI / 2);

    // Get the current timestamp for all static transforms
    ros::Time transform_ts_ = ros::Time::now();

    // The depth frame is used as the base link.
    // Hence no additional transformation is done from base link to depth frame.
    // Transform base link to depth frame
    float3 zero_trans{0, 0, 0};
    publish_static_tf(transform_ts_, zero_trans, quaternion{0, 0, 0, 1}, _base_frame_id, _frame_id[DEPTH]);

    // Transform depth frame to depth optical frame
    quaternion q{quaternion_optical.getX(), quaternion_optical.getY(), quaternion_optical.getZ(), quaternion_optical.getW()};
    publish_static_tf(transform_ts_, zero_trans, q, _frame_id[DEPTH], _optical_frame_id[DEPTH]);

    rs2::stream_profile depth_profile;
    if (!getEnabledProfile(DEPTH, depth_profile))
    {
        ROS_ERROR_STREAM("Given depth profile is not supported by current device!");
        ros::shutdown();
        exit(1);
    }


    if (_enable[COLOR])
    {
        // Transform base to color
        const auto& ex = getRsExtrinsics(COLOR, DEPTH);
        auto Q = rotationMatrixToQuaternion(ex.rotation);
        Q = quaternion_optical * Q * quaternion_optical.inverse();

        float3 trans{ex.translation[0], ex.translation[1], ex.translation[2]};
        quaternion q1{Q.getX(), Q.getY(), Q.getZ(), Q.getW()};
        publish_static_tf(transform_ts_, trans, q1, _base_frame_id, _frame_id[COLOR]);

        // Transform color frame to color optical frame
        quaternion q2{quaternion_optical.getX(), quaternion_optical.getY(), quaternion_optical.getZ(), quaternion_optical.getW()};
        publish_static_tf(transform_ts_, zero_trans, q2, _frame_id[COLOR], _optical_frame_id[COLOR]);

        if (_align_depth)
        {
            publish_static_tf(transform_ts_, trans, q1, _base_frame_id, _depth_aligned_frame_id[COLOR]);
            publish_static_tf(transform_ts_, zero_trans, q2, _depth_aligned_frame_id[COLOR], _optical_frame_id[COLOR]);
        }
    }

    if (_enable[INFRA1])
    {
        const auto& ex = getRsExtrinsics(INFRA1, DEPTH);
        auto Q = rotationMatrixToQuaternion(ex.rotation);
        Q = quaternion_optical * Q * quaternion_optical.inverse();

        // Transform base to infra1
        float3 trans{ex.translation[0], ex.translation[1], ex.translation[2]};
        quaternion q1{Q.getX(), Q.getY(), Q.getZ(), Q.getW()};
        publish_static_tf(transform_ts_, trans, q1, _base_frame_id, _frame_id[INFRA1]);

        // Transform infra1 frame to infra1 optical frame
        quaternion q2{quaternion_optical.getX(), quaternion_optical.getY(), quaternion_optical.getZ(), quaternion_optical.getW()};
        publish_static_tf(transform_ts_, zero_trans, q2, _frame_id[INFRA1], _optical_frame_id[INFRA1]);

        if (_align_depth)
        {
            publish_static_tf(transform_ts_, trans, q1, _base_frame_id, _depth_aligned_frame_id[INFRA1]);
            publish_static_tf(transform_ts_, zero_trans, q2, _depth_aligned_frame_id[INFRA1], _optical_frame_id[INFRA1]);
        }
    }

    if (_enable[INFRA2])
    {
        const auto& ex = getRsExtrinsics(INFRA2, DEPTH);
        auto Q = rotationMatrixToQuaternion(ex.rotation);
        Q = quaternion_optical * Q * quaternion_optical.inverse();

        // Transform base to infra2
        float3 trans{ex.translation[0], ex.translation[1], ex.translation[2]};
        quaternion q1{Q.getX(), Q.getY(), Q.getZ(), Q.getW()};
        publish_static_tf(transform_ts_, trans, q1, _base_frame_id, _frame_id[INFRA2]);

        // Transform infra2 frame to infra1 optical frame
        quaternion q2{quaternion_optical.getX(), quaternion_optical.getY(), quaternion_optical.getZ(), quaternion_optical.getW()};
        publish_static_tf(transform_ts_, zero_trans, q2, _frame_id[INFRA2], _optical_frame_id[INFRA2]);

        if (_align_depth)
        {
            publish_static_tf(transform_ts_, trans, q1, _base_frame_id, _depth_aligned_frame_id[INFRA2]);
            publish_static_tf(transform_ts_, zero_trans, q2, _depth_aligned_frame_id[INFRA2], _optical_frame_id[INFRA2]);
        }
    }

    if (_enable[FISHEYE])
    {
        const auto& ex = getRsExtrinsics(FISHEYE, DEPTH);
        auto Q = rotationMatrixToQuaternion(ex.rotation);
        Q = quaternion_optical * Q * quaternion_optical.inverse();

        // Transform base to infra2
        float3 trans{ex.translation[0], ex.translation[1], ex.translation[2]};
        quaternion q1{Q.getX(), Q.getY(), Q.getZ(), Q.getW()};
        publish_static_tf(transform_ts_, trans, q1, _base_frame_id, _frame_id[FISHEYE]);

        // Transform infra2 frame to infra1 optical frame
        quaternion q2{quaternion_optical.getX(), quaternion_optical.getY(), quaternion_optical.getZ(), quaternion_optical.getW()};
        publish_static_tf(transform_ts_, zero_trans, q2, _frame_id[FISHEYE], _optical_frame_id[FISHEYE]);

        if (_align_depth)
        {
            publish_static_tf(transform_ts_, trans, q1, _base_frame_id, _depth_aligned_frame_id[FISHEYE]);
            publish_static_tf(transform_ts_, zero_trans, q2, _depth_aligned_frame_id[FISHEYE], _optical_frame_id[FISHEYE]);
        }
    }
}

void BaseRealSenseNode::publishDepthPCTopic(const ros::Time& t, const std::map<stream_index_pair, bool>& is_frame_arrived)
{
    try
    {
        if (!is_frame_arrived.at(DEPTH))
        {
            ROS_DEBUG("Skipping publish PC topic! Depth frame didn't arrive.");
            return;
        }
    }
    catch (std::out_of_range)
    {
        ROS_DEBUG("Skipping publish PC topic! Depth frame didn't configure.");
        return;
    }


    auto image_depth16 = reinterpret_cast<const uint16_t*>(_image[DEPTH].data);
    auto depth_intrinsics = _stream_intrinsics[DEPTH];
    sensor_msgs::PointCloud2 msg_pointcloud;
    msg_pointcloud.header.stamp = t;
    msg_pointcloud.header.frame_id = _optical_frame_id[DEPTH];
    msg_pointcloud.width = depth_intrinsics.width;
    msg_pointcloud.height = depth_intrinsics.height;
    msg_pointcloud.is_dense = true;

    sensor_msgs::PointCloud2Modifier modifier(msg_pointcloud);

    modifier.setPointCloud2Fields(3,
                                  "x", 1, sensor_msgs::PointField::FLOAT32,
                                  "y", 1, sensor_msgs::PointField::FLOAT32,
                                  "z", 1, sensor_msgs::PointField::FLOAT32);
    modifier.setPointCloud2FieldsByString(1, "xyz");

    sensor_msgs::PointCloud2Iterator<float>iter_x(msg_pointcloud, "x");
    sensor_msgs::PointCloud2Iterator<float>iter_y(msg_pointcloud, "y");
    sensor_msgs::PointCloud2Iterator<float>iter_z(msg_pointcloud, "z");

    float depth_point[3], scaled_depth;


    // Fill the PointCloud2 fields
    for (int y = 0; y < depth_intrinsics.height; ++y)
    {
        for (int x = 0; x < depth_intrinsics.width; ++x)
        {
            scaled_depth = static_cast<float>(*image_depth16) * _depth_scale_meters;
            float depth_pixel[2] = {static_cast<float>(x), static_cast<float>(y)};
            rs2_deproject_pixel_to_point(depth_point, &depth_intrinsics, depth_pixel, scaled_depth);

            if (depth_point[2] <= 0.f)
            {
                depth_point[0] = 0.f;
                depth_point[1] = 0.f;
                depth_point[2] = 0.f;
            }

            *iter_x = depth_point[0];
            *iter_y = depth_point[1];
            *iter_z = depth_point[2];

            ++image_depth16;
            ++iter_x; ++iter_y; ++iter_z;
        }
    }

    _pointcloud_xyz_publisher.publish(msg_pointcloud);
}

void BaseRealSenseNode::publishRgbToDepthPCTopic(const ros::Time& t, const std::map<stream_index_pair, bool>& is_frame_arrived)
{
    try
    {
        if (!is_frame_arrived.at(COLOR) || !is_frame_arrived.at(DEPTH))
        {
            ROS_DEBUG("Skipping publish PC topic! Color or Depth frame didn't arrive.");
            return;
        }
    }
    catch (std::out_of_range)
    {
        ROS_DEBUG("Skipping publish PC topic! Color or Depth frame didn't configure.");
        return;
    }

    auto& depth2color_extrinsics = _depth_to_other_extrinsics[COLOR];
    auto color_intrinsics = _stream_intrinsics[COLOR];
    auto image_depth16 = reinterpret_cast<const uint16_t*>(_image[DEPTH].data);
    auto depth_intrinsics = _stream_intrinsics[DEPTH];
    sensor_msgs::PointCloud2 msg_pointcloud;
    msg_pointcloud.header.stamp = t;
    msg_pointcloud.header.frame_id = _optical_frame_id[DEPTH];
    msg_pointcloud.width = depth_intrinsics.width;
    msg_pointcloud.height = depth_intrinsics.height;
    msg_pointcloud.is_dense = true;

    sensor_msgs::PointCloud2Modifier modifier(msg_pointcloud);

    modifier.setPointCloud2Fields(4,
                                  "x", 1, sensor_msgs::PointField::FLOAT32,
                                  "y", 1, sensor_msgs::PointField::FLOAT32,
                                  "z", 1, sensor_msgs::PointField::FLOAT32,
                                  "rgb", 1, sensor_msgs::PointField::FLOAT32);
    modifier.setPointCloud2FieldsByString(2, "xyz", "rgb");

    sensor_msgs::PointCloud2Iterator<float>iter_x(msg_pointcloud, "x");
    sensor_msgs::PointCloud2Iterator<float>iter_y(msg_pointcloud, "y");
    sensor_msgs::PointCloud2Iterator<float>iter_z(msg_pointcloud, "z");

    sensor_msgs::PointCloud2Iterator<uint8_t>iter_r(msg_pointcloud, "r");
    sensor_msgs::PointCloud2Iterator<uint8_t>iter_g(msg_pointcloud, "g");
    sensor_msgs::PointCloud2Iterator<uint8_t>iter_b(msg_pointcloud, "b");

    float depth_point[3], color_point[3], color_pixel[2], scaled_depth;
    unsigned char* color_data = _image[COLOR].data;

    // Fill the PointCloud2 fields
    for (int y = 0; y < depth_intrinsics.height; ++y)
    {
        for (int x = 0; x < depth_intrinsics.width; ++x)
        {
            scaled_depth = static_cast<float>(*image_depth16) * _depth_scale_meters;
            float depth_pixel[2] = {static_cast<float>(x), static_cast<float>(y)};
            rs2_deproject_pixel_to_point(depth_point, &depth_intrinsics, depth_pixel, scaled_depth);

            if (depth_point[2] <= 0.f || depth_point[2] > 5.f)
            {
                depth_point[0] = 0.f;
                depth_point[1] = 0.f;
                depth_point[2] = 0.f;
            }

            *iter_x = depth_point[0];
            *iter_y = depth_point[1];
            *iter_z = depth_point[2];

            rs2_transform_point_to_point(color_point, &depth2color_extrinsics, depth_point);
            rs2_project_point_to_pixel(color_pixel, &color_intrinsics, color_point);

            if (color_pixel[1] < 0.f || color_pixel[1] >= color_intrinsics.height
                || color_pixel[0] < 0.f || color_pixel[0] >= color_intrinsics.width)
            {
                // For out of bounds color data, default to a shade of blue in order to visually distinguish holes.
                // This color value is same as the librealsense out of bounds color value.
                *iter_r = static_cast<uint8_t>(96);
                *iter_g = static_cast<uint8_t>(157);
                *iter_b = static_cast<uint8_t>(198);
            }
            else
            {
                auto i = static_cast<int>(color_pixel[0]);
                auto j = static_cast<int>(color_pixel[1]);

                auto offset = i * 3 + j * color_intrinsics.width * 3;
                *iter_r = static_cast<uint8_t>(color_data[offset]);
                *iter_g = static_cast<uint8_t>(color_data[offset + 1]);
                *iter_b = static_cast<uint8_t>(color_data[offset + 2]);
            }

            ++image_depth16;
            ++iter_x; ++iter_y; ++iter_z;
            ++iter_r; ++iter_g; ++iter_b;
        }
    }

    _pointcloud_xyzrgb_publisher.publish(msg_pointcloud);
}

Extrinsics BaseRealSenseNode::rsExtrinsicsToMsg(const rs2_extrinsics& extrinsics, const std::string& frame_id) const
{
    Extrinsics extrinsicsMsg;
    for (int i = 0; i < 9; ++i)
    {
        extrinsicsMsg.rotation[i] = extrinsics.rotation[i];
        if (i < 3)
            extrinsicsMsg.translation[i] = extrinsics.translation[i];
    }

    extrinsicsMsg.header.frame_id = frame_id;
    return extrinsicsMsg;
}

rs2_extrinsics BaseRealSenseNode::getRsExtrinsics(const stream_index_pair& from_stream, const stream_index_pair& to_stream)
{
    auto& from = _enabled_profiles[from_stream].front();
    auto& to = _enabled_profiles[to_stream].front();
    return from.get_extrinsics_to(to);
}

IMUInfo BaseRealSenseNode::getImuInfo(const stream_index_pair& stream_index)
{
    IMUInfo info{};
    auto sp = _enabled_profiles[stream_index].front().as<rs2::motion_stream_profile>();
    auto imuIntrinsics = sp.get_motion_intrinsics();
    if (GYRO == stream_index)
    {
        info.header.frame_id = "imu_gyro";
    }
    else if (ACCEL == stream_index)
    {
        info.header.frame_id = "imu_accel";
    }

    auto index = 0;
    for (int i = 0; i < 3; ++i)
    {
        for (int j = 0; j < 4; ++j)
        {
            info.data[index] = imuIntrinsics.data[i][j];
            ++index;
        }
        info.noise_variances[i] =  imuIntrinsics.noise_variances[i];
        info.bias_variances[i] = imuIntrinsics.bias_variances[i];
    }
    return info;
}

void BaseRealSenseNode::publishFrame(rs2::frame f, const ros::Time& t,
                                     const stream_index_pair& stream,
                                     std::map<stream_index_pair, cv::Mat>& images,
                                     const std::map<stream_index_pair, ros::Publisher>& info_publishers,
                                     const std::map<stream_index_pair, ImagePublisherWithFrequencyDiagnostics>& image_publishers,
                                     std::map<stream_index_pair, int>& seq,
                                     std::map<stream_index_pair, sensor_msgs::CameraInfo>& camera_info,
                                     const std::map<stream_index_pair, std::string>& optical_frame_id,
                                     const std::map<stream_index_pair, std::string>& encoding,
                                     bool copy_data_from_frame)
{
    ROS_DEBUG("publishFrame(...)");
    auto& image = images[stream];

    if (copy_data_from_frame) {
        if (stream != DEPTH) {
            image.data = (uint8_t*)f.get_data();
        } else {
            auto depth_data = (uint16_t*)f.get_data();
            auto& image_data = reinterpret_cast<uint16_t*&>(image.data);
            image_data = depth_data;
        }
    }

    ++(seq[stream]);
    auto& info_publisher = info_publishers.at(stream);
    auto& image_publisher = image_publishers.at(stream);
    if(0 != info_publisher.getNumSubscribers() ||
       0 != image_publisher.first.getNumSubscribers())
    {
        auto width = 0;
        auto height = 0;
        auto bpp = 1;
        if (f.is<rs2::video_frame>())
        {
            auto image = f.as<rs2::video_frame>();
            width = image.get_width();
            height = image.get_height();
            bpp = image.get_bytes_per_pixel();
        }

        sensor_msgs::ImagePtr img;
        img = cv_bridge::CvImage(std_msgs::Header(), encoding.at(stream), image).toImageMsg();
        img->width = width;
        img->height = height;
        img->is_bigendian = false;
        img->step = width * bpp;
        img->header.frame_id = optical_frame_id.at(stream);
        img->header.stamp = t;
        img->header.seq = seq[stream];

        auto& cam_info = camera_info.at(stream);
        cam_info.header.stamp = t;
        cam_info.header.seq = seq[stream];
        info_publisher.publish(cam_info);

        image_publisher.first.publish(img);
        image_publisher.second->update();
        ROS_DEBUG("%s stream published", rs2_stream_to_string(f.get_profile().stream_type()));
    }
}

bool BaseRealSenseNode::getEnabledProfile(const stream_index_pair& stream_index, rs2::stream_profile& profile)
    {
        // Assuming that all D400 SKUs have depth sensor
        auto profiles = _enabled_profiles[stream_index];
        auto it = std::find_if(profiles.begin(), profiles.end(),
                               [&](const rs2::stream_profile& profile)
                               { return (profile.stream_type() == stream_index.first); });
        if (it == profiles.end())
            return false;

        profile =  *it;
        return true;
    }


BaseD400Node::BaseD400Node(ros::NodeHandle& nodeHandle,
                           ros::NodeHandle& privateNodeHandle,
                           rs2::device dev, const std::string& serial_no)
    : BaseRealSenseNode(nodeHandle,
                        privateNodeHandle,
                        dev, serial_no)
{}

void BaseD400Node::callback(base_d400_paramsConfig &config, uint32_t level)
{
    ROS_DEBUG_STREAM("D400 - Level: " << level);

    if (set_default_dynamic_reconfig_values == level)
    {
        for (int i = 1 ; i < base_depth_count ; ++i)
        {
            ROS_DEBUG_STREAM("base_depth_param = " << i);
            setParam(config ,(base_depth_param)i);
        }
    }
    else
    {
        setParam(config, (base_depth_param)level);
    }
}

void BaseD400Node::setOption(stream_index_pair sip, rs2_option opt, float val)
{
    _sensors[sip].set_option(opt, val);
}

void BaseD400Node::setParam(rs435_paramsConfig &config, base_depth_param param)
{
    base_d400_paramsConfig base_config;
    base_config.base_depth_gain = config.rs435_depth_gain;
    base_config.base_depth_enable_auto_exposure = config.rs435_depth_enable_auto_exposure;
    base_config.base_depth_visual_preset = config.rs435_depth_visual_preset;
    base_config.base_depth_frames_queue_size = config.rs435_depth_frames_queue_size;
    base_config.base_depth_error_polling_enabled = config.rs435_depth_error_polling_enabled;
    base_config.base_depth_output_trigger_enabled = config.rs435_depth_output_trigger_enabled;
    base_config.base_depth_units = config.rs435_depth_units;
    base_config.base_JSON_file_path = config.rs435_JSON_file_path;
    base_config.base_enable_depth_to_disparity_filter = config.rs435_enable_depth_to_disparity_filter;
    base_config.base_enable_spatial_filter = config.rs435_enable_spatial_filter;
    base_config.base_enable_temporal_filter = config.rs435_enable_temporal_filter;
    base_config.base_enable_disparity_to_depth_filter = config.rs435_enable_disparity_to_depth_filter;
    base_config.base_spatial_filter_magnitude = config.rs435_spatial_filter_magnitude;
    base_config.base_spatial_filter_smooth_alpha = config.rs435_spatial_filter_smooth_alpha;
    base_config.base_spatial_filter_smooth_delta = config.rs435_spatial_filter_smooth_delta;
    base_config.base_spatial_filter_holes_fill = config.rs435_spatial_filter_holes_fill;
    base_config.base_temporal_filter_smooth_alpha = config.rs435_temporal_filter_smooth_alpha;
    base_config.base_temporal_filter_smooth_delta = config.rs435_temporal_filter_smooth_delta;
    base_config.base_temporal_filter_holes_fill = config.rs435_temporal_filter_holes_fill;
    setParam(base_config, param);
}

void BaseD400Node::setParam(rs415_paramsConfig &config, base_depth_param param)
{
    base_d400_paramsConfig base_config;
    base_config.base_depth_gain = config.rs415_depth_gain;
    base_config.base_depth_enable_auto_exposure = config.rs415_depth_enable_auto_exposure;
    base_config.base_depth_visual_preset = config.rs415_depth_visual_preset;
    base_config.base_depth_frames_queue_size = config.rs415_depth_frames_queue_size;
    base_config.base_depth_error_polling_enabled = config.rs415_depth_error_polling_enabled;
    base_config.base_depth_output_trigger_enabled = config.rs415_depth_output_trigger_enabled;
    base_config.base_depth_units = config.rs415_depth_units;
    base_config.base_JSON_file_path = config.rs415_JSON_file_path;
    base_config.base_enable_depth_to_disparity_filter = config.rs415_enable_depth_to_disparity_filter;
    base_config.base_enable_spatial_filter = config.rs415_enable_spatial_filter;
    base_config.base_enable_temporal_filter = config.rs415_enable_temporal_filter;
    base_config.base_enable_disparity_to_depth_filter = config.rs415_enable_disparity_to_depth_filter;
    base_config.base_spatial_filter_magnitude = config.rs415_spatial_filter_magnitude;
    base_config.base_spatial_filter_smooth_alpha = config.rs415_spatial_filter_smooth_alpha;
    base_config.base_spatial_filter_smooth_delta = config.rs415_spatial_filter_smooth_delta;
    base_config.base_spatial_filter_holes_fill = config.rs415_spatial_filter_holes_fill;
    base_config.base_temporal_filter_smooth_alpha = config.rs415_temporal_filter_smooth_alpha;
    base_config.base_temporal_filter_smooth_delta = config.rs415_temporal_filter_smooth_delta;
    base_config.base_temporal_filter_holes_fill = config.rs415_temporal_filter_holes_fill;
    setParam(base_config, param);
}

void BaseD400Node::setParam(base_d400_paramsConfig &config, base_depth_param param)
{
    // W/O for zero param
    if (0 == param)
        return;

    switch (param) {
    case base_depth_gain:
        ROS_DEBUG_STREAM("base_depth_gain: " << config.base_depth_gain);
        setOption(DEPTH, RS2_OPTION_GAIN, config.base_depth_gain);
        break;
    case base_depth_enable_auto_exposure:
        ROS_DEBUG_STREAM("base_depth_enable_auto_exposure: " << config.base_depth_enable_auto_exposure);
        setOption(DEPTH, RS2_OPTION_ENABLE_AUTO_EXPOSURE, config.base_depth_enable_auto_exposure);
        break;
    case base_depth_visual_preset:
        ROS_DEBUG_STREAM("base_depth_visual_preset: " << config.base_depth_visual_preset);
        setOption(DEPTH, RS2_OPTION_VISUAL_PRESET, config.base_depth_visual_preset);
        break;
    case base_depth_frames_queue_size:
        ROS_DEBUG_STREAM("base_depth_frames_queue_size: " << config.base_depth_frames_queue_size);
        setOption(DEPTH, RS2_OPTION_FRAMES_QUEUE_SIZE, config.base_depth_frames_queue_size);
        break;
    case base_depth_error_polling_enabled:
        ROS_DEBUG_STREAM("base_depth_error_polling_enabled: " << config.base_depth_error_polling_enabled);
        setOption(DEPTH, RS2_OPTION_ERROR_POLLING_ENABLED, config.base_depth_error_polling_enabled);
        break;
    case base_depth_output_trigger_enabled:
        ROS_DEBUG_STREAM("base_depth_output_trigger_enabled: " << config.base_depth_output_trigger_enabled);
        setOption(DEPTH, RS2_OPTION_OUTPUT_TRIGGER_ENABLED, config.base_depth_output_trigger_enabled);
        break;
    case base_depth_units:
        break;
    case base_JSON_file_path:
    {
        ROS_DEBUG_STREAM("base_JSON_file_path: " << config.base_JSON_file_path);
        auto adv_dev = _dev.as<rs400::advanced_mode>();
        if (!adv_dev)
        {
            ROS_WARN_STREAM("Device doesn't support Advanced Mode!");
            return;
        }
        if (!config.base_JSON_file_path.empty())
        {
            std::ifstream in(config.base_JSON_file_path);
            if (!in.is_open())
            {
                ROS_WARN_STREAM("JSON file provided doesn't exist!");
                return;
            }

            adv_dev.load_json(config.base_JSON_file_path);
        }
        break;
    }
    case base_enable_depth_to_disparity_filter:
        ROS_DEBUG_STREAM("base_enable_depth_to_disparity_filter: " << config.base_enable_depth_to_disparity_filter);
        filters[DEPTH_TO_DISPARITY].is_enabled = config.base_enable_depth_to_disparity_filter;
        break;
    case base_enable_spatial_filter:
        ROS_DEBUG_STREAM("base_enable_spatial_filter: " << config.base_enable_spatial_filter);
        filters[SPATIAL].is_enabled = config.base_enable_spatial_filter;
        break;
    case base_enable_temporal_filter:
        ROS_DEBUG_STREAM("base_enable_temporal_filter: " << config.base_enable_temporal_filter);
        filters[TEMPORAL].is_enabled = config.base_enable_temporal_filter;
        break;
    case base_enable_disparity_to_depth_filter:
        ROS_DEBUG_STREAM("base_enable_disparity_to_depth_filter: " << config.base_enable_disparity_to_depth_filter);
        filters[DISPARITY_TO_DEPTH].is_enabled = config.base_enable_disparity_to_depth_filter;
        break;
    case base_spatial_filter_magnitude:
        ROS_DEBUG_STREAM("base_spatial_filter_magnitude: " << config.base_spatial_filter_magnitude);
        filters[SPATIAL].filter.set_option(RS2_OPTION_FILTER_MAGNITUDE, config.base_spatial_filter_magnitude);
        break;
    case base_spatial_filter_smooth_alpha:
        ROS_DEBUG_STREAM("base_spatial_filter_smooth_alpha: " << config.base_spatial_filter_smooth_alpha);
        filters[SPATIAL].filter.set_option(RS2_OPTION_FILTER_SMOOTH_ALPHA, config.base_spatial_filter_smooth_alpha);
        break;
    case base_spatial_filter_smooth_delta:
        ROS_DEBUG_STREAM("base_spatial_filter_smooth_delta: " << config.base_spatial_filter_smooth_delta);
        filters[SPATIAL].filter.set_option(RS2_OPTION_FILTER_SMOOTH_DELTA, config.base_spatial_filter_smooth_delta);
        break;
    case base_spatial_filter_holes_fill:
        ROS_DEBUG_STREAM("base_spatial_filter_holes_fill: " << config.base_spatial_filter_holes_fill);
        filters[SPATIAL].filter.set_option(RS2_OPTION_HOLES_FILL, config.base_spatial_filter_holes_fill);
        break;
    case base_temporal_filter_smooth_alpha:
        ROS_DEBUG_STREAM("base_temporal_filter_smooth_alpha: " << config.base_temporal_filter_smooth_alpha);
        filters[TEMPORAL].filter.set_option(RS2_OPTION_FILTER_SMOOTH_ALPHA, config.base_temporal_filter_smooth_alpha);
        break;
    case base_temporal_filter_smooth_delta:
        ROS_DEBUG_STREAM("base_temporal_filter_smooth_delta: " << config.base_temporal_filter_smooth_delta);
        filters[TEMPORAL].filter.set_option(RS2_OPTION_FILTER_SMOOTH_DELTA, config.base_temporal_filter_smooth_delta);
        break;
    case base_temporal_filter_holes_fill:
        ROS_DEBUG_STREAM("base_temporal_filter_holes_fill: " << config.base_temporal_filter_holes_fill);
        filters[TEMPORAL].filter.set_option(RS2_OPTION_HOLES_FILL, config.base_temporal_filter_holes_fill);
        break;
    default:
        ROS_WARN_STREAM("Unrecognized D400 param (" << param << ")");
        break;
    }
}

void BaseD400Node::registerDynamicReconfigCb()
{
    _server = std::make_shared<dynamic_reconfigure::Server<base_d400_paramsConfig>>();
    _f = boost::bind(&BaseD400Node::callback, this, _1, _2);
    _server->setCallback(_f);
}

/**
Constructor for filter_options, takes a name and a filter.
*/
filter_options::filter_options(const std::string name, rs2::process_interface& filter) :
    filter_name(name),
    filter(filter),
    is_enabled(true) {}

filter_options::filter_options(filter_options&& other) :
    filter_name(std::move(other.filter_name)),
    filter(other.filter),
    is_enabled(other.is_enabled.load()) {}<|MERGE_RESOLUTION|>--- conflicted
+++ resolved
@@ -483,7 +483,6 @@
     }
 }
 
-<<<<<<< HEAD
 void BaseRealSenseNode::filterFrame(rs2::frame& frame)
 {
     for (auto&& filter : filters)
@@ -493,7 +492,8 @@
             frame = filter.filter.process(frame);
         }
     }
-=======
+}
+
 void BaseRealSenseNode::enable_devices()
 {
 	for (auto& streams : IMAGE_STREAMS)
@@ -552,7 +552,6 @@
 			_depth_aligned_image[profiles.first] = cv::Mat(_width[DEPTH], _height[DEPTH], _image_format[DEPTH], cv::Scalar(0, 0, 0));
 		}
 	}
->>>>>>> ef2ee356
 }
 
 void BaseRealSenseNode::setupStreams()

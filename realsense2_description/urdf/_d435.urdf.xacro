<?xml version="1.0"?>

<!--
License: Apache 2.0. See LICENSE file in root directory.
Copyright(c) 2017 Intel Corporation. All Rights Reserved

This is the URDF model for the Intel RealSense 430 camera, in its
aluminum peripherial evaluation case.
-->

<robot name="sensor_d435" xmlns:xacro="http://ros.org/wiki/xacro">
  <!-- Includes -->
  <xacro:include filename="$(find realsense2_description)/urdf/_d435.gazebo.xacro" />
  <xacro:include filename="$(find realsense2_description)/urdf/_materials.urdf.xacro" />
  <xacro:include filename="$(find realsense2_description)/urdf/_usb_plug.urdf.xacro" />

<<<<<<< HEAD
  <xacro:macro name="sensor_d435" params="parent *origin name:=camera topics_ns:=camera use_nominal_extrinsics:=false publish_pointcloud:=true add_plug:=false">
    <xacro:arg name="add_plug" default="false" />
=======
  <xacro:macro name="sensor_d435" params="parent *origin name:=camera use_nominal_extrinsics:=false add_plug:=false use_mesh:=true">
>>>>>>> 3e659d8a
    <xacro:property name="M_PI" value="3.1415926535897931" />

    <!-- The following values are approximate, and the camera node
     publishing TF values with actual calibrated camera extrinsic values -->
    <xacro:property name="d435_cam_depth_to_infra1_offset" value="0.0"/>
    <xacro:property name="d435_cam_depth_to_infra2_offset" value="-0.050"/>
    <xacro:property name="d435_cam_depth_to_color_offset" value="0.015"/>

    <!-- The following values model the aluminum peripherial case for the
  	D435 camera, with the camera joint represented by the actual
  	peripherial camera tripod mount -->
    <xacro:property name="d435_cam_width" value="0.090"/>
    <xacro:property name="d435_cam_height" value="0.025"/>
    <xacro:property name="d435_cam_depth" value="0.02505"/>
    <xacro:property name="d435_cam_mount_from_center_offset" value="0.0149"/>
    <!-- glass cover is 0.1 mm inwards from front aluminium plate -->
    <xacro:property name="d435_glass_to_front" value="0.1e-3"/>
    <!-- see datasheet Revision 007, Fig. 4-4 page 65 -->
    <xacro:property name="d435_zero_depth_to_glass" value="4.2e-3"/>
    <!-- convenience precomputation to avoid clutter-->
    <xacro:property name="d435_mesh_x_offset" value="${d435_cam_mount_from_center_offset-d435_glass_to_front-d435_zero_depth_to_glass}"/>

    <!-- The following offset is relative the the physical D435 camera peripherial
  	camera tripod mount -->
    <xacro:property name="d435_cam_depth_px" value="${d435_cam_mount_from_center_offset}"/>
    <xacro:property name="d435_cam_depth_py" value="0.0175"/>
    <xacro:property name="d435_cam_depth_pz" value="${d435_cam_height/2}"/>

    <!-- camera body, with origin at bottom screw mount -->
    <joint name="${name}_joint" type="fixed">
      <xacro:insert_block name="origin" />
      <parent link="${parent}"/>
      <child link="${name}_bottom_screw_frame" />
    </joint>
    <link name="${name}_bottom_screw_frame"/>

    <joint name="${name}_link_joint" type="fixed">
      <origin xyz="${d435_mesh_x_offset} ${d435_cam_depth_py} ${d435_cam_depth_pz}" rpy="0 0 0"/>
      <parent link="${name}_bottom_screw_frame"/>
      <child link="${name}_link" />
    </joint>

    <link name="${name}_link">
      <visual>
        <xacro:if value="${use_mesh}">
          <!-- the mesh origin is at front plate in between the two infrared camera axes -->
          <origin xyz="${d435_zero_depth_to_glass + d435_glass_to_front} ${-d435_cam_depth_py} 0" rpy="${M_PI/2} 0 ${M_PI/2}"/>
          <geometry>
            <mesh filename="package://realsense2_description/meshes/d435.dae" />
          </geometry>
        </xacro:if>
        <xacro:unless value="${use_mesh}">
          <origin xyz="0 ${-d435_cam_depth_py} 0" rpy="0 0 0"/>
          <geometry>
            <box size="${d435_cam_depth} ${d435_cam_width} ${d435_cam_height}"/>
          </geometry>
          <material name="aluminum"/>
        </xacro:unless>     
      </visual>
      <collision>
        <origin xyz="0 ${-d435_cam_depth_py} 0" rpy="0 0 0"/>
        <geometry>
          <box size="${d435_cam_depth} ${d435_cam_width} ${d435_cam_height}"/>
        </geometry>
      </collision>
      <inertial>
        <!-- The following are not reliable values, and should not be used for modeling -->
        <mass value="0.072" />
        <origin xyz="0 0 0" />
        <inertia ixx="0.003881243" ixy="0.0" ixz="0.0" iyy="0.000498940" iyz="0.0" izz="0.003879257" />
      </inertial>
    </link>

    <!-- Use the nominal extrinsics between camera frames if the calibrated extrinsics aren't being published. e.g. running the device in simulation  -->
    <xacro:if value="${use_nominal_extrinsics}">
      <!-- camera depth joints and links -->
      <joint name="${name}_depth_joint" type="fixed">
        <origin xyz="0 0 0" rpy="0 0 0"/>
        <parent link="${name}_link"/>
        <child link="${name}_depth_frame" />
      </joint>
      <link name="${name}_depth_frame"/>

      <joint name="${name}_depth_optical_joint" type="fixed">
        <origin xyz="0 0 0" rpy="${-M_PI/2} 0 ${-M_PI/2}" />
        <parent link="${name}_depth_frame" />
        <child link="${name}_depth_optical_frame" />
      </joint>
      <link name="${name}_depth_optical_frame"/>

      <!-- camera left IR joints and links -->
      <joint name="${name}_infra1_joint" type="fixed">
        <origin xyz="0 ${d435_cam_depth_to_infra1_offset} 0" rpy="0 0 0" />
        <parent link="${name}_link" />
        <child link="${name}_infra1_frame" />
      </joint>
      <link name="${name}_infra1_frame"/>

      <joint name="${name}_infra1_optical_joint" type="fixed">
        <origin xyz="0 0 0" rpy="${-M_PI/2} 0 ${-M_PI/2}" />
        <parent link="${name}_infra1_frame" />
        <child link="${name}_infra1_optical_frame" />
      </joint>
      <link name="${name}_infra1_optical_frame"/>

      <!-- camera right IR joints and links -->
      <joint name="${name}_infra2_joint" type="fixed">
        <origin xyz="0 ${d435_cam_depth_to_infra2_offset} 0" rpy="0 0 0" />
        <parent link="${name}_link" />
        <child link="${name}_infra2_frame" />
      </joint>
      <link name="${name}_infra2_frame"/>

      <joint name="${name}_infra2_optical_joint" type="fixed">
        <origin xyz="0 0 0" rpy="${-M_PI/2} 0 ${-M_PI/2}" />
        <parent link="${name}_infra2_frame" />
        <child link="${name}_infra2_optical_frame" />
      </joint>
      <link name="${name}_infra2_optical_frame"/>

      <!-- camera color joints and links -->
      <joint name="${name}_color_joint" type="fixed">
        <origin xyz="0 ${d435_cam_depth_to_color_offset} 0" rpy="0 0 0" />
        <parent link="${name}_link" />
        <child link="${name}_color_frame" />
      </joint>
      <link name="${name}_color_frame"/>

      <joint name="${name}_color_optical_joint" type="fixed">
        <origin xyz="0 0 0" rpy="${-M_PI/2} 0 ${-M_PI/2}" />
        <parent link="${name}_color_frame" />
        <child link="${name}_color_optical_frame" />
      </joint>
      <link name="${name}_color_optical_frame"/>
    </xacro:if>

    <xacro:if value="${add_plug}">
      <xacro:usb_plug parent="${name}_link" name="${name}_usb_plug">
        <origin xyz="${d435_cam_mount_from_center_offset - 0.02095} ${-d435_cam_depth_py - 0.0353} 0" rpy="0 0 0"/>
      </xacro:usb_plug>
    </xacro:if>

    <!-- Realsense Gazebo Plugin -->
    <xacro:gazebo_d435 camera_name="${name}" reference_link="${name}_link" topics_ns="${topics_ns}" depth_optical_frame="${name}_depth_optical_frame" color_optical_frame="${name}_color_optical_frame" infrared1_optical_frame="${name}_left_ir_optical_frame" infrared2_optical_frame="${name}_right_ir_optical_frame" publish_pointcloud="${publish_pointcloud}"/>

  </xacro:macro>
</robot><|MERGE_RESOLUTION|>--- conflicted
+++ resolved
@@ -8,18 +8,14 @@
 aluminum peripherial evaluation case.
 -->
 
-<robot name="sensor_d435" xmlns:xacro="http://ros.org/wiki/xacro">
+<robot name="sensor_d435"
+  xmlns:xacro="http://ros.org/wiki/xacro">
   <!-- Includes -->
   <xacro:include filename="$(find realsense2_description)/urdf/_d435.gazebo.xacro" />
   <xacro:include filename="$(find realsense2_description)/urdf/_materials.urdf.xacro" />
   <xacro:include filename="$(find realsense2_description)/urdf/_usb_plug.urdf.xacro" />
 
-<<<<<<< HEAD
-  <xacro:macro name="sensor_d435" params="parent *origin name:=camera topics_ns:=camera use_nominal_extrinsics:=false publish_pointcloud:=true add_plug:=false">
-    <xacro:arg name="add_plug" default="false" />
-=======
-  <xacro:macro name="sensor_d435" params="parent *origin name:=camera use_nominal_extrinsics:=false add_plug:=false use_mesh:=true">
->>>>>>> 3e659d8a
+  <xacro:macro name="sensor_d435" params="parent *origin name:=camera topics_ns:=camera use_nominal_extrinsics:=false publish_pointcloud:=true add_plug:=false use_mesh:=true">
     <xacro:property name="M_PI" value="3.1415926535897931" />
 
     <!-- The following values are approximate, and the camera node
@@ -77,7 +73,7 @@
             <box size="${d435_cam_depth} ${d435_cam_width} ${d435_cam_height}"/>
           </geometry>
           <material name="aluminum"/>
-        </xacro:unless>     
+        </xacro:unless>
       </visual>
       <collision>
         <origin xyz="0 ${-d435_cam_depth_py} 0" rpy="0 0 0"/>
